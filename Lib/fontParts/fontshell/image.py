from __future__ import annotations
from typing import Optional

import defcon
from fontTools.ufoLib.validators import pngValidator
from fontParts.base import BaseImage, FontPartsError
from fontParts.base.annotations import (
    QuadrupleType,
    SextupleType,
    QuadrupleCollectionType,
    SextupleCollectionType,
<<<<<<< HEAD
    IntFloatType
=======
>>>>>>> da1ab1c3
)
from fontParts.fontshell.base import RBaseObject


class RImage(RBaseObject, BaseImage):
    wrapClass = defcon.Image
    _orphanData: Optional[bytes] = None
    _orphanColor: Optional[QuadrupleCollectionType[IntFloatType]] = None

    def _getNaked(self) -> defcon.Image:
        image = self.naked()
        if image is None:
            raise ValueError("Image cannot be None.")
        return image

    # ----------
    # Attributes
    # ----------

    # Transformation

    def _get_transformation(self) -> SextupleType[float]:
        return self._getNaked().transformation

    def _set_transformation(self, value: SextupleCollectionType[float]) -> None:
        self._getNaked().transformation = value

    # Color

    def _get_color(self) -> Optional[QuadrupleType[float]]:
        if self.font is None and self._orphanColor is not None:
            r, g, b, a = self._orphanColor
            return (r, g, b, a)
        value = self._getNaked().color
        if value is not None:
            value = tuple(value)
        return value

    def _set_color(
        self,
        value: Optional[QuadrupleCollectionType[IntFloatType]]
    ) -> None:
        if self.font is None:
            self._orphanColor = value
        else:
            self._getNaked().color = value

    # Data

    def _get_data(self) -> Optional[bytes]:
        if self.font is None:
            return self._orphanData
        image = self._getNaked()
        images = self.font.naked().images
        fileName = image.fileName
        if fileName is None:
            return None
        if fileName not in images:
            return None
        return images[fileName]

    def _set_data(self, value: bytes) -> None:
        if not isinstance(value, bytes):
            raise FontPartsError("The image data provided is not valid.")
        if not pngValidator(data=value)[0]:
            raise FontPartsError("The image must be in PNG format.")
        if self.font is None:
            self._orphanData = value
        else:
            image = self._getNaked()
            images = image.font.images
            fileName = images.findDuplicateImage(value)
            if fileName is None:
                fileName = images.makeFileName("image.png")
                images[fileName] = value
            image.fileName = fileName<|MERGE_RESOLUTION|>--- conflicted
+++ resolved
@@ -9,10 +9,7 @@
     SextupleType,
     QuadrupleCollectionType,
     SextupleCollectionType,
-<<<<<<< HEAD
     IntFloatType
-=======
->>>>>>> da1ab1c3
 )
 from fontParts.fontshell.base import RBaseObject
 
