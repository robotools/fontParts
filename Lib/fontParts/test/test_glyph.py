import unittest
import collections
from fontParts.base import FontPartsError


class TestGlyph(unittest.TestCase):

    def getGlyph_generic(self):
        glyph, _unrequested = self.objectGenerator("glyph")
        glyph.name = "Test Glyph 1"
        glyph.unicode = int(ord("X"))
        glyph.width = 250
        pen = glyph.getPen()
        pen.moveTo((100, 0))
        pen.lineTo((100, 100))
        pen.lineTo((200, 100))
        pen.lineTo((200, 0))
        pen.closePath()
<<<<<<< HEAD
        pen.moveTo((110, 10))
        pen.lineTo((110, 90))
        pen.lineTo((190, 90))
        pen.lineTo((190, 10))
        pen.closePath()
        pen.addComponent("Test Glyph 2", (1, 0, 0, 1, 0, 0))
        pen.addComponent("Test Glyph 3", (1, 0, 0, 1, 0, 0))
        glyph.appendAnchor("Test Anchor 1", (1, 2))
        glyph.appendAnchor("Test Anchor 2", (3, 4))
        glyph.appendGuideline((1, 2), 0, "Test Guideline 1")
        glyph.appendGuideline((3, 4), 90, "Test Guideline 2")
        return glyph, unrequested
=======
        return glyph
>>>>>>> 617ca7db

    # -------
    # Metrics
    # -------

    def test_width_get(self):
        glyph = self.getGlyph_generic()
        self.assertEqual(
            glyph.width,
            250
        )
    def test_width_set_valid_positive(self):
        glyph = self.getGlyph_generic()
        glyph.width = 300
        self.assertEqual(
            glyph.width,
            300
        )
    def test_width_set_valid_zero(self):
        glyph = self.getGlyph_generic()
        glyph.width = 0
        self.assertEqual(
            glyph.width,
            0
        )
    def test_width_set_valid_float(self):
        glyph = self.getGlyph_generic()
        glyph.width = 101.5
        self.assertEqual(
            glyph.width,
            101.5
        )
    def test_width_set_valid_negative(self):
        glyph = self.getGlyph_generic()
        glyph.width = -485
        self.assertEqual(
            glyph.width,
            -485
        )
    def test_width_set_invalid_string(self):
        glyph = self.getGlyph_generic()
        with self.assertRaises(FontPartsError):
            glyph.width = "abc"
    def test_width_set_invalid_none(self):
        glyph = self.getGlyph_generic()
        with self.assertRaises(FontPartsError):
            glyph.width = None

    # ----
    # Hash
    # ----

    def test_hash_object_self(self):
        glyph_one = self.getGlyph_generic()
        glyph_one.name = "Test"
        self.assertEqual(
            hash(glyph_one),
            hash(glyph_one)
        )
    def test_hash_object_other(self):
        glyph_one = self.getGlyph_generic()
        glyph_two = self.getGlyph_generic()
        glyph_one.name = "Test"
        glyph_two.name = "Test"
        self.assertNotEqual(
            hash(glyph_one),
            hash(glyph_two)
        )
    def test_hash_object_self_variable_assignment(self):
        glyph_one = self.getGlyph_generic()
        a = glyph_one
        self.assertEqual(
            hash(glyph_one),
            hash(a)
        )
    def test_hash_object_other_variable_assignment(self):
        glyph_one = self.getGlyph_generic()
        glyph_two = self.getGlyph_generic()
        a = glyph_one
        self.assertNotEqual(
            hash(glyph_two),
            hash(a)
        )
    def test_is_hashable(self):
        glyph_one = self.getGlyph_generic()
        self.assertEqual(
            isinstance(glyph_one, collections.Hashable),
            True
        )

    # --------
    # Equality
    # --------

    def test_object_equal_self(self):
        glyph_one = self.getGlyph_generic()
        glyph_one.name = "Test"
        self.assertEqual(
            glyph_one,
            glyph_one
        )
    def test_object_not_equal_other(self):
        glyph_one = self.getGlyph_generic()
        glyph_two = self.getGlyph_generic()
        self.assertNotEqual(
            glyph_one,
            glyph_two
        )
    def test_object_not_equal_other_name_same(self):
        glyph_one = self.getGlyph_generic()
        glyph_two = self.getGlyph_generic()
        glyph_one.name = "Test"
        glyph_two.name = "Test"
        self.assertNotEqual(
            glyph_one,
            glyph_two
        )
    def test_object_equal_variable_assignment(self):
        glyph_one = self.getGlyph_generic()
        a = glyph_one
        a.name = "Other"
        self.assertEqual(
            glyph_one,
            a
        )
    def test_object_not_equal_variable_assignment(self):
        glyph_one = self.getGlyph_generic()
        glyph_two = self.getGlyph_generic()
        a = glyph_one
        self.assertNotEqual(
            glyph_two,
            a
        )

    # ---------
    # Selection
    # ---------

    def test_selected(self):
        glyph, unrequested = self.getGlyph_generic()
        try:
            glyph.selected = False
        except NotImplementedError:
            return
        glyph.selected = True
        self.assertEqual(
            glyph.selected,
            True
        )
        glyph.selected = False
        self.assertEqual(
            glyph.selected,
            False
        )

    def test_selectedContours(self):
        glyph, unrequested = self.getGlyph_generic()
        contour1 = glyph.contours[0]
        contour2 = glyph.contours[1]
        try:
            contour1.selected = False
        except NotImplementedError:
            return
        self.assertEqual(
            glyph.selectedContours,
            ()
        )
        contour2.selected = True
        self.assertEqual(
            glyph.selectedContours,
            (contour2,)
        )
        glyph.selectedContours = [contour1, contour2]
        self.assertEqual(
            glyph.selectedContours,
            (contour1, contour2)
        )
        glyph.selectedContours = []
        self.assertEqual(
            glyph.selectedContours,
            ()
        )

    def test_selectedComponents(self):
        glyph, unrequested = self.getGlyph_generic()
        component1 = glyph.components[0]
        component2 = glyph.components[1]
        try:
            component1.selected = False
        except NotImplementedError:
            return
        self.assertEqual(
            glyph.selectedComponents,
            ()
        )
        component2.selected = True
        self.assertEqual(
            glyph.selectedComponents,
            (component2,)
        )
        glyph.selectedComponents = [component1, component2]
        self.assertEqual(
            glyph.selectedComponents,
            (component1, component2)
        )
        glyph.selectedComponents = []
        self.assertEqual(
            glyph.selectedComponents,
            ()
        )

    def test_selectedAnchors(self):
        glyph, unrequested = self.getGlyph_generic()
        anchor1 = glyph.anchors[0]
        anchor2 = glyph.anchors[1]
        try:
            anchor1.selected = False
        except NotImplementedError:
            return
        self.assertEqual(
            glyph.selectedAnchors,
            ()
        )
        anchor2.selected = True
        self.assertEqual(
            glyph.selectedAnchors,
            (anchor2,)
        )
        glyph.selectedAnchors = [anchor1, anchor2]
        self.assertEqual(
            glyph.selectedAnchors,
            (anchor1, anchor2)
        )
        glyph.selectedAnchors = []
        self.assertEqual(
            glyph.selectedAnchors,
            ()
        )

    def test_selectedGuidelines(self):
        glyph, unrequested = self.getGlyph_generic()
        guideline1 = glyph.guidelines[0]
        guideline2 = glyph.guidelines[1]
        try:
            guideline1.selected = False
        except NotImplementedError:
            return
        self.assertEqual(
            glyph.selectedGuidelines,
            ()
        )
        guideline2.selected = True
        self.assertEqual(
            glyph.selectedGuidelines,
            (guideline2,)
        )
        glyph.selectedGuidelines = [guideline1, guideline2]
        self.assertEqual(
            glyph.selectedGuidelines,
            (guideline1, guideline2)
        )
        glyph.selectedGuidelines = []
        self.assertEqual(
            glyph.selectedGuidelines,
            ()
        )<|MERGE_RESOLUTION|>--- conflicted
+++ resolved
@@ -16,7 +16,6 @@
         pen.lineTo((200, 100))
         pen.lineTo((200, 0))
         pen.closePath()
-<<<<<<< HEAD
         pen.moveTo((110, 10))
         pen.lineTo((110, 90))
         pen.lineTo((190, 90))
@@ -28,10 +27,7 @@
         glyph.appendAnchor("Test Anchor 2", (3, 4))
         glyph.appendGuideline((1, 2), 0, "Test Guideline 1")
         glyph.appendGuideline((3, 4), 90, "Test Guideline 2")
-        return glyph, unrequested
-=======
         return glyph
->>>>>>> 617ca7db
 
     # -------
     # Metrics
@@ -171,7 +167,7 @@
     # ---------
 
     def test_selected(self):
-        glyph, unrequested = self.getGlyph_generic()
+        glyph = self.getGlyph_generic()
         try:
             glyph.selected = False
         except NotImplementedError:
@@ -181,6 +177,12 @@
             glyph.selected,
             True
         )
+    def test_not_selected(self):
+        glyph = self.getGlyph_generic()
+        try:
+            glyph.selected = False
+        except NotImplementedError:
+            return
         glyph.selected = False
         self.assertEqual(
             glyph.selected,
@@ -188,7 +190,7 @@
         )
 
     def test_selectedContours(self):
-        glyph, unrequested = self.getGlyph_generic()
+        glyph = self.getGlyph_generic()
         contour1 = glyph.contours[0]
         contour2 = glyph.contours[1]
         try:
@@ -216,7 +218,7 @@
         )
 
     def test_selectedComponents(self):
-        glyph, unrequested = self.getGlyph_generic()
+        glyph = self.getGlyph_generic()
         component1 = glyph.components[0]
         component2 = glyph.components[1]
         try:
@@ -244,7 +246,7 @@
         )
 
     def test_selectedAnchors(self):
-        glyph, unrequested = self.getGlyph_generic()
+        glyph = self.getGlyph_generic()
         anchor1 = glyph.anchors[0]
         anchor2 = glyph.anchors[1]
         try:
@@ -272,7 +274,7 @@
         )
 
     def test_selectedGuidelines(self):
-        glyph, unrequested = self.getGlyph_generic()
+        glyph = self.getGlyph_generic()
         guideline1 = glyph.guidelines[0]
         guideline2 = glyph.guidelines[1]
         try:
