import unittest
import collections
from fontTools.misc.py23 import basestring
from fontParts.base import FontPartsError
from fontTools.misc.py23 import basestring


class TestComponent(unittest.TestCase):

    def getComponent_generic(self):
        layer, _ = self.objectGenerator("layer")
        glyph = layer.newGlyph("A")
        pen = glyph.getPen()
        pen.moveTo((0, 0))
        pen.lineTo((0, 100))
        pen.lineTo((100, 100))
        pen.lineTo((100, 0))
        pen.closePath()
        for i, point in enumerate(glyph[0].points):
            point.name = "point %d" % i
        glyph = layer.newGlyph("B")
        component = glyph.appendComponent("A")
        component.transformation = (1, 0, 0, 1, 0, 0)
        return component

    # ----
    # repr
    # ----

    def test_reprContents(self):
        component = self.getComponent_generic()
        value = component._reprContents()
        self.assertIsInstance(value, list)
        for i in value:
            self.assertIsInstance(i, basestring)

    def test_reprContents_noGlyph(self):
        component, _ = self.objectGenerator("component")
        value = component._reprContents()
        self.assertIsInstance(value, list)
        for i in value:
            self.assertIsInstance(i, basestring)

    # -------
    # Parents
    # -------

    def test_get_parent_font(self):
        font, _ = self.objectGenerator("font")
        layer = font.newLayer("L")
        glyph = layer.newGlyph("X")
        component = glyph.appendComponent("A")
        self.assertIsNotNone(component.font)
        self.assertEqual(
            component.font,
            font
        )

    def test_get_parent_noFont(self):
        layer, _ = self.objectGenerator("layer")
        glyph = layer.newGlyph("X")
        component = glyph.appendComponent("A")
        self.assertIsNone(component.font)

    def test_get_parent_layer(self):
        layer, _ = self.objectGenerator("layer")
        glyph = layer.newGlyph("X")
        component = glyph.appendComponent("A")
        self.assertIsNotNone(component.layer)
        self.assertEqual(
            component.layer,
            layer
        )

    def test_get_parent_noLayer(self):
        glyph, _ = self.objectGenerator("glyph")
        component = glyph.appendComponent("A")
        self.assertIsNone(component.font)
        self.assertIsNone(component.layer)

    def test_get_parent_glyph(self):
        glyph, _ = self.objectGenerator("glyph")
        component = glyph.appendComponent("A")
        self.assertIsNotNone(component.glyph)
        self.assertEqual(
            component.glyph,
            glyph
        )

    def test_get_parent_noGlyph(self):
        component, _ = self.objectGenerator("component")
        self.assertIsNone(component.font)
        self.assertIsNone(component.layer)
        self.assertIsNone(component.glyph)

    def test_set_parent_glyph(self):
        glyph, _ = self.objectGenerator("glyph")
        component, _ = self.objectGenerator("component")
        component.glyph = glyph
        self.assertIsNotNone(component.glyph)
        self.assertEqual(
            component.glyph,
            glyph
        )

    def test_set_parent_glyph_none(self):
        component, _ = self.objectGenerator("component")
        component.glyph = None
        self.assertIsNone(component.glyph)

    def test_set_parent_glyph_exists(self):
        glyph, _ = self.objectGenerator("glyph")
        otherGlyph, _ = self.objectGenerator("glyph")
        component = glyph.appendComponent("A")
        with self.assertRaises(AssertionError):
            component.glyph = otherGlyph

    # ----------
    # Attributes
    # ----------

    # baseGlyph

    def test_baseGlyph_generic(self):
        component = self.getComponent_generic()
        self.assertEqual(
            component.baseGlyph,
            "A"
        )

    def test_baseGlyph_valid_set(self):
        component = self.getComponent_generic()
        component.baseGlyph = "B"
        self.assertEqual(
            component.baseGlyph,
            "B"
        )

    def test_baseGlyph_invalid_set_none(self):
        component = self.getComponent_generic()
        with self.assertRaises(TypeError):
            component.baseGlyph = None

    def test_baseGlyph_invalid_set_empty_string(self):
        component = self.getComponent_generic()
        with self.assertRaises(ValueError):
            component.baseGlyph = ""

    def test_baseGlyph_invalid_set_int(self):
        component = self.getComponent_generic()
        with self.assertRaises(TypeError):
            component.baseGlyph = 123

    # transformation

    def test_transformation_generic(self):
        component = self.getComponent_generic()
        self.assertEqual(
            component.transformation,
            (1, 0, 0, 1, 0, 0)
        )

    def test_transformation_valid_set_positive(self):
        component = self.getComponent_generic()
        component.transformation = (1, 2, 3, 4, 5, 6)
        self.assertEqual(
            component.transformation,
            (1, 2, 3, 4, 5, 6)
        )

    def test_transformation_valid_set_negative(self):
        component = self.getComponent_generic()
        component.transformation = (-1, -2, -3, -4, -5, -6)
        self.assertEqual(
            component.transformation,
            (-1, -2, -3, -4, -5, -6)
        )

    def test_transformation_invalid_set_member(self):
        component = self.getComponent_generic()
        with self.assertRaises(TypeError):
            component.transformation = (1, 0, 0, 1, 0, "0")

    def test_transformation_invalid_set_none(self):
        component = self.getComponent_generic()
        with self.assertRaises(TypeError):
            component.transformation = None

    # offset

    def test_offset_generic(self):
        component = self.getComponent_generic()
        self.assertEqual(
            component.offset,
            (0, 0)
        )

    def test_offset_valid_set_zero(self):
        component = self.getComponent_generic()
        component.offset = (0, 0)
        self.assertEqual(
            component.offset,
            (0, 0)
        )

    def test_offset_valid_set_positive_positive(self):
        component = self.getComponent_generic()
        component.offset = (1, 2)
        self.assertEqual(
            component.offset,
            (1, 2)
        )

    def test_offset_valid_set_negative_positive(self):
        component = self.getComponent_generic()
        component.offset = (-1, 2)
        self.assertEqual(
            component.offset,
            (-1, 2)
        )

    def test_offset_valid_set_positive_negative(self):
        component = self.getComponent_generic()
        component.offset = (1, -2)
        self.assertEqual(
            component.offset,
            (1, -2)
        )

    def test_offset_valid_set_negative_negative(self):
        component = self.getComponent_generic()
        component.offset = (-1, -2)
        self.assertEqual(
            component.offset,
            (-1, -2)
        )

    def test_offset_invalid_set_real_bogus(self):
        component = self.getComponent_generic()
        with self.assertRaises(TypeError):
            component.offset = (1, "2")

    def test_offset_invalid_set_bogus_real(self):
        component = self.getComponent_generic()
        with self.assertRaises(TypeError):
            component.offset = ("1", 2)

    def test_offset_invalid_set_int(self):
        component = self.getComponent_generic()
        with self.assertRaises(TypeError):
            component.offset = 1

    def test_offset_invalid_set_none(self):
        component = self.getComponent_generic()
        with self.assertRaises(TypeError):
            component.offset = None

    # scale

    def test_scale_generic(self):
        component = self.getComponent_generic()
        self.assertEqual(
            component.scale,
            (1, 1)
        )

    def test_scale_valid_set_zero(self):
        component = self.getComponent_generic()
        component.scale = (0, 0)
        self.assertEqual(
            component.scale,
            (0, 0)
        )

    def test_scale_valid_set_positive_positive(self):
        component = self.getComponent_generic()
        component.scale = (1, 2)
        self.assertEqual(
            component.scale,
            (1, 2)
        )

    def test_scale_valid_set_negative_positive(self):
        component = self.getComponent_generic()
        component.scale = (-1, 2)
        self.assertEqual(
            component.scale,
            (-1, 2)
        )

    def test_scale_valid_set_positive_negative(self):
        component = self.getComponent_generic()
        component.scale = (1, -2)
        self.assertEqual(
            component.scale,
            (1, -2)
        )

    def test_scale_valid_set_negative_negative(self):
        component = self.getComponent_generic()
        component.scale = (-1, -2)
        self.assertEqual(
            component.scale,
            (-1, -2)
        )

    def test_scale_invalid_set_real_bogus(self):
        component = self.getComponent_generic()
        with self.assertRaises(TypeError):
            component.scale = (1, "2")

    def test_scale_invalid_set_bogus_real(self):
        component = self.getComponent_generic()
        with self.assertRaises(TypeError):
            component.scale = ("1", 2)

    def test_scale_invalid_set_int(self):
        component = self.getComponent_generic()
        with self.assertRaises(TypeError):
            component.scale = 1

    def test_scale_invalid_set_none(self):
        component = self.getComponent_generic()
        with self.assertRaises(TypeError):
            component.scale = None

    # --------------
    # Identification
    # --------------

    # index

    def getComponent_index(self):
        glyph, _ = self.objectGenerator("glyph")
        glyph.appendComponent("A")
        glyph.appendComponent("B")
        glyph.appendComponent("C")
        return glyph

    def test_get_index_noParent(self):
        component, _ = self.objectGenerator("component")
        self.assertIsNone(component.index)

    def test_get_index(self):
        glyph = self.getComponent_index()
        for i, component in enumerate(glyph.components):
            self.assertEqual(component.index, i)

    def test_set_index_noParent(self):
        component, _ = self.objectGenerator("component")
        with self.assertRaises(FontPartsError):
            component.index = 1

    def test_set_index_positive(self):
        glyph = self.getComponent_index()
        component = glyph.components[0]
        component.index = 2
        self.assertEqual(
            [component.baseGlyph for component in glyph.components],
            ["B", "A", "C"]
        )

    def test_set_index_pastLength(self):
        glyph = self.getComponent_index()
        component = glyph.components[0]
        component.index = 20
        self.assertEqual(
            [component.baseGlyph for component in glyph.components],
            ["B", "C", "A"]
        )

    def test_set_index_negative(self):
        glyph = self.getComponent_index()
        component = glyph.components[1]
        component.index = -1
        self.assertEqual(
            [component.baseGlyph for component in glyph.components],
            ["B", "A", "C"]
        )

    # identifier

    def test_identifier_get_none(self):
        component = self.getComponent_generic()
        self.assertIsNone(component.identifier)

    def test_identifier_generated_type(self):
        component = self.getComponent_generic()
        component.generateIdentifier()
        self.assertIsInstance(component.identifier, basestring)

    def test_identifier_consistency(self):
        component = self.getComponent_generic()
        component.generateIdentifier()
        # get: twice to test consistency
        self.assertEqual(component.identifier, component.identifier)

    def test_identifier_cannot_set(self):
        # identifier is a read-only property
        component = self.getComponent_generic()
        with self.assertRaises(FontPartsError):
            component.identifier = "ABC"

    # ----
    # Copy
    # ----

    def getComponent_copy(self):
        component = self.getComponent_generic()
        component.transformation = (1, 2, 3, 4, 5, 6)
        return component

    def test_copy_seperate_objects(self):
        component = self.getComponent_copy()
        copied = component.copy()
        self.assertIsNot(component, copied)

    def test_copy_same_baseGlyph(self):
        component = self.getComponent_copy()
        copied = component.copy()
        self.assertEqual(component.baseGlyph, copied.baseGlyph)

    def test_copy_same_transformation(self):
        component = self.getComponent_copy()
        copied = component.copy()
        self.assertEqual(component.transformation, copied.transformation)

    def test_copy_same_offset(self):
        component = self.getComponent_copy()
        copied = component.copy()
        self.assertEqual(component.offset, copied.offset)

    def test_copy_same_scale(self):
        component = self.getComponent_copy()
        copied = component.copy()
        self.assertEqual(component.scale, copied.scale)

    def test_copy_same_identifier(self):
        component = self.getComponent_copy()
        copied = component.copy()
        self.assertEqual(component.identifier, copied.identifier)

    def test_copy_generated_identifier_different(self):
        component = self.getComponent_copy()
        copied = component.copy()
        component.generateIdentifier()
        copied.generateIdentifier()
        self.assertNotEqual(component.identifier, copied.identifier)

    # ----
    # Pens
    # ----

    # draw

    def test_draw(self):
        from fontTools.pens.recordingPen import RecordingPen
        component = self.getComponent_generic()
        component.transformation = (1, 2, 3, 4, 5, 6)
        pen = RecordingPen()
        component.draw(pen)
        expected = [('addComponent', ('A', (1.0, 2.0, 3.0, 4.0, 5.0, 6.0)))]
        self.assertEqual(
            pen.value,
            expected
        )

    # drawPoints

    def test_drawPoints(self):
        from fontPens.recordingPointPen import RecordingPointPen
        component = self.getComponent_generic()
        component.transformation = (1, 2, 3, 4, 5, 6)
        identifier = component.getIdentifier()
        pointPen = RecordingPointPen()
        component.drawPoints(pointPen)
        expected = [('addComponent',
<<<<<<< HEAD
                    (u'A', (1.0, 2.0, 3.0, 4.0, 5.0, 6.0)),
                    {'identifier': identifier})]
        self.assertEqual(
            pointPen.value,
            expected
        )

    def test_drawPoints_legacy(self):
        from .legacyPointPen import LegacyPointPen
        component = self.getComponent_generic()
        component.transformation = (1, 2, 3, 4, 5, 6)
        pointPen = LegacyPointPen()
        component.drawPoints(pointPen)
        expected = [('addComponent', (u'A', (1.0, 2.0, 3.0, 4.0, 5.0, 6.0)), {})]
=======
                     (u'A', (1.0, 2.0, 3.0, 4.0, 5.0, 6.0)),
                     {'identifier': identifier})]
>>>>>>> 442ca62d
        self.assertEqual(
            pointPen.value,
            expected
        )

    # --------------
    # Transformation
    # --------------

    def getComponent_transform(self):
        component = self.getComponent_generic()
        component.transformation = (1, 2, 3, 4, 5, 6)
        return component

    # transformBy

    def test_transformBy_valid_no_origin(self):
        component = self.getComponent_transform()
        component.transformBy((2, 0, 0, 3, -3, 2))
        self.assertEqual(
            component.transformation,
            (2.0, 6.0, 6.0, 12.0, 7.0, 20.0)
        )

    def test_transformBy_valid_origin(self):
        component = self.getComponent_transform()
        component.transformBy((2, 0, 0, 2, 0, 0), origin=(1, 2))
        self.assertEqual(
            component.transformation,
            (2.0, 4.0, 6.0, 8.0, 9.0, 10.0)
        )

    def test_transformBy_invalid_one_string_value(self):
        component = self.getComponent_transform()
        with self.assertRaises(TypeError):
            component.transformBy((1, 0, 0, 1, 0, "0"))

    def test_transformBy_invalid_all_string_values(self):
        component = self.getComponent_transform()
        with self.assertRaises(TypeError):
            component.transformBy("1, 0, 0, 1, 0, 0")

    def test_transformBy_invalid_int_value(self):
        component = self.getComponent_transform()
        with self.assertRaises(TypeError):
            component.transformBy(123)

    # moveBy

    def test_moveBy_valid(self):
        component = self.getComponent_transform()
        component.moveBy((-1, 2))
        self.assertEqual(
            component.transformation,
            (1.0, 2.0, 3.0, 4.0, 4.0, 8.0)
        )

    def test_moveBy_invalid_one_string_value(self):
        component = self.getComponent_transform()
        with self.assertRaises(TypeError):
            component.moveBy((-1, "2"))

    def test_moveBy_invalid_all_strings_value(self):
        component = self.getComponent_transform()
        with self.assertRaises(TypeError):
            component.moveBy("-1, 2")

    def test_moveBy_invalid_int_value(self):
        component = self.getComponent_transform()
        with self.assertRaises(TypeError):
            component.moveBy(1)

    # scaleBy

    def test_scaleBy_valid_one_value_no_origin(self):
        component = self.getComponent_transform()
        component.scaleBy((-2))
        self.assertEqual(
            component.transformation,
            (-2.0, -4.0, -6.0, -8.0, -10.0, -12.0)
        )

    def test_scaleBy_valid_two_values_no_origin(self):
        component = self.getComponent_transform()
        component.scaleBy((-2, 3))
        self.assertEqual(
            component.transformation,
            (-2.0, 6.0, -6.0, 12.0, -10.0, 18.0)
        )

    def test_scaleBy_valid_two_values_origin(self):
        component = self.getComponent_transform()
        component.scaleBy((-2, 3), origin=(1, 2))
        self.assertEqual(
            component.transformation,
            (-2.0, 6.0, -6.0, 12.0, -7.0, 14.0)
        )

    def test_scaleBy_invalid_one_string_value(self):
        component = self.getComponent_transform()
        with self.assertRaises(TypeError):
            component.scaleBy((-1, "2"))

    def test_scaleBy_invalid_two_string_values(self):
        component = self.getComponent_transform()
        with self.assertRaises(TypeError):
            component.scaleBy("-1, 2")

    def test_scaleBy_invalid_tuple_too_many_values(self):
        component = self.getComponent_transform()
        with self.assertRaises(ValueError):
            component.scaleBy((-1, 2, -3))

    # # rotateBy

    def test_rotateBy_valid_no_origin(self):
        component = self.getComponent_transform()
        component.rotateBy(45)
        self.assertEqual(
            [round(i, 3) for i in component.transformation],
            [-0.707, 2.121, -0.707, 4.95, -0.707, 7.778]
        )

    def test_rotateBy_valid_origin(self):
        component = self.getComponent_transform()
        component.rotateBy(45, origin=(1, 2))
        self.assertEqual(
            [round(i, 3) for i in component.transformation],
            [-0.707, 2.121, -0.707, 4.95, 1.0, 7.657]
        )

    def test_rotateBy_invalid_string_value(self):
        component = self.getComponent_transform()
        with self.assertRaises(TypeError):
            component.rotateBy("45")

    def test_rotateBy_invalid_too_large_value_positive(self):
        component = self.getComponent_transform()
        with self.assertRaises(ValueError):
            component.rotateBy(361)

    def test_rotateBy_invalid_too_large_value_negative(self):
        component = self.getComponent_transform()
        with self.assertRaises(ValueError):
            component.rotateBy(-361)

    # skewBy

    def test_skewBy_valid_no_origin_one_value(self):
        component = self.getComponent_transform()
        component.skewBy(100)
        self.assertEqual(
            [round(i, 3) for i in component.transformation],
            [-10.343, 2.0, -19.685, 4.0, -29.028, 6.0]
        )

    def test_skewBy_valid_no_origin_two_values(self):
        component = self.getComponent_transform()
        component.skewBy((100, 200))
        self.assertEqual(
            [round(i, 3) for i in component.transformation],
            [-10.343, 2.364, -19.685, 5.092, -29.028, 7.82]
        )

    def test_skewBy_valid_origin_one_value(self):
        component = self.getComponent_transform()
        component.skewBy(100, origin=(1, 2))
        self.assertEqual(
            [round(i, 3) for i in component.transformation],
            [-10.343, 2.0, -19.685, 4.0, -17.685, 6.0]
        )

    def test_skewBy_valid_origin_two_values(self):
        component = self.getComponent_transform()
        component.skewBy((100, 200), origin=(1, 2))
        self.assertEqual(
            [round(i, 3) for i in component.transformation],
            [-10.343, 2.364, -19.685, 5.092, -17.685, 7.456]
        )

    # -------------
    # Normalization
    # -------------

    # round

    def test_round(self):
        component = self.getComponent_generic()
        component.transformation = (1.2, 2.2, 3.3, 4.4, 5.1, 6.6)
        component.round()
        self.assertEqual(
            component.transformation,
            (1.2, 2.2, 3.3, 4.4, 5, 7)
        )

    # decompose

    def test_decompose_noParent(self):
        component, _ = self.objectGenerator("component")
        with self.assertRaises(FontPartsError):
            component.decompose()

    def test_decompose_digest(self):
        from fontPens.digestPointPen import DigestPointPen
        component = self.getComponent_generic()
        glyph = component.glyph
        glyph.layer[component.baseGlyph]
        component.decompose()
        pointPen = DigestPointPen()
        glyph.drawPoints(pointPen)
        expected = (
            ('beginPath', None),
            ((0, 0), u'line', False, 'point 0'),
            ((0, 100), u'line', False, 'point 1'),
            ((100, 100), u'line', False, 'point 2'),
            ((100, 0), u'line', False, 'point 3'),
            'endPath'
        )
        self.assertEqual(
            pointPen.getDigest(),
            expected
        )

    def test_decompose_identifiers(self):
        component = self.getComponent_generic()
        glyph = component.glyph
        baseGlyph = glyph.layer[component.baseGlyph]
        baseGlyph[0].getIdentifier()
        for point in baseGlyph[0].points:
            point.getIdentifier()
        component.decompose()
        self.assertEqual(
            [point.identifier for point in glyph[0].points],
            [point.identifier for point in baseGlyph[0].points]
        )
        self.assertEqual(
            glyph[0].identifier,
            baseGlyph[0].identifier
        )

    def test_decompose_transformation(self):
        from fontPens.digestPointPen import DigestPointPen
        component = self.getComponent_generic()
        component.scale = (2, 2)
        glyph = component.glyph
        glyph.layer[component.baseGlyph]
        component.decompose()
        pointPen = DigestPointPen()
        glyph.drawPoints(pointPen)
        expected = (
            ('beginPath', None),
            ((0, 0), u'line', False, 'point 0'),
            ((0, 200), u'line', False, 'point 1'),
            ((200, 200), u'line', False, 'point 2'),
            ((200, 0), u'line', False, 'point 3'),
            'endPath'
        )
        self.assertEqual(
            pointPen.getDigest(),
            expected
        )

    # ------------
    # Data Queries
    # ------------

    # bounds

    def test_bounds_get(self):
        component = self.getComponent_generic()
        self.assertEqual(
            component.bounds,
            (0, 0, 100, 100)
        )

    def test_bounds_none(self):
        component = self.getComponent_generic()
        layer = component.layer
        baseGlyph = layer[component.baseGlyph]
        baseGlyph.clear()
        self.assertIsNone(component.bounds)

    def test_bounds_on_move(self):
        component = self.getComponent_generic()
        component.moveBy((0.1, -0.1))
        self.assertEqual(
            component.bounds,
            (0.1, -0.1, 100.1, 99.9)
        )

    def test_bounds_on_scale(self):
        component = self.getComponent_generic()
        component.scaleBy((2, 0.5))
        self.assertEqual(
            component.bounds,
            (0, 0, 200, 50)
        )

    def test_bounds_invalid_set(self):
        component = self.getComponent_generic()
        with self.assertRaises(FontPartsError):
            component.bounds = (0, 0, 100, 100)

    # pointInside

    def test_pointInside_true(self):
        component = self.getComponent_generic()
        self.assertEqual(
            component.pointInside((1, 1)),
            True
        )

    def test_pointInside_false(self):
        component = self.getComponent_generic()
        self.assertEqual(
            component.pointInside((-1, -1)),
            False
        )

    # ----
    # Hash
    # ----

    def test_hash(self):
        component = self.getComponent_generic()
        self.assertEqual(
            isinstance(component, collections.Hashable),
            False
        )

    # --------
    # Equality
    # --------

    def test_object_equal_self(self):
        component_one = self.getComponent_generic()
        self.assertEqual(
            component_one,
            component_one
        )

    def test_object_not_equal_other(self):
        component_one = self.getComponent_generic()
        component_two = self.getComponent_generic()
        self.assertNotEqual(
            component_one,
            component_two
        )

    def test_object_equal_assigned_variable(self):
        component_one = self.getComponent_generic()
        a = component_one
        a.baseGlyph = "C"
        self.assertEqual(
            component_one,
            a
        )

    def test_object_not_equal_assigned_variable_other(self):
        component_one = self.getComponent_generic()
        component_two = self.getComponent_generic()
        a = component_one
        self.assertNotEqual(
            component_two,
            a
        )

    # ---------
    # Selection
    # ---------

    def test_selected_true(self):
        component = self.getComponent_generic()
        try:
            component.selected = False
        except NotImplementedError:
            return
        component.selected = True
        self.assertEqual(
            component.selected,
            True
        )

    def test_selected_false(self):
        component = self.getComponent_generic()
        try:
            component.selected = False
        except NotImplementedError:
            return
        self.assertEqual(
            component.selected,
            False
        )<|MERGE_RESOLUTION|>--- conflicted
+++ resolved
@@ -475,7 +475,6 @@
         pointPen = RecordingPointPen()
         component.drawPoints(pointPen)
         expected = [('addComponent',
-<<<<<<< HEAD
                     (u'A', (1.0, 2.0, 3.0, 4.0, 5.0, 6.0)),
                     {'identifier': identifier})]
         self.assertEqual(
@@ -490,10 +489,6 @@
         pointPen = LegacyPointPen()
         component.drawPoints(pointPen)
         expected = [('addComponent', (u'A', (1.0, 2.0, 3.0, 4.0, 5.0, 6.0)), {})]
-=======
-                     (u'A', (1.0, 2.0, 3.0, 4.0, 5.0, 6.0)),
-                     {'identifier': identifier})]
->>>>>>> 442ca62d
         self.assertEqual(
             pointPen.value,
             expected
