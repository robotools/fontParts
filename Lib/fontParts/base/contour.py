--- conflicted
+++ resolved
@@ -396,23 +396,13 @@
 
     def autoStartSegment(self) -> None:
         """Automatically calculate and set the contour's first segment.
-<<<<<<< HEAD
-
-        The behavior of this may vary accross environments.
+
+        The behavior of this may vary across environments.
 
         Example::
 
             >>> contour.autoStartSegment()
 
-=======
-
-        The behavior of this may vary across environments.
-
-        Example::
-
-            >>> contour.autoStartSegment()
-
->>>>>>> 0039ae4b
         """
         self._autoStartSegment()
 
@@ -425,15 +415,9 @@
         :raises NotImplementedError: If the method has not been overridden by a
             subclass.
 
-<<<<<<< HEAD
-        .. note::
-
-            Subclasses may override this method.
-=======
         .. important::
 
             Subclasses must override this method.
->>>>>>> 0039ae4b
 
         """
         self.raiseNotImplementedError()
