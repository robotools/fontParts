from __future__ import annotations
from typing import TYPE_CHECKING, cast, Any, Iterator, List, Optional, Tuple, Union

from fontParts.base.errors import FontPartsError
from fontParts.base.base import (
    BaseObject,
    TransformationMixin,
    InterpolationMixin,
    SelectionMixin,
    IdentifierMixin,
    dynamicProperty,
    reference,
)
from fontParts.base import normalizers
from fontParts.base.compatibility import ContourCompatibilityReporter
from fontParts.base.deprecated import DeprecatedContour, RemovedContour
from fontParts.base.annotations import (
    QuadrupleType,
    PairCollectionType,
    CollectionType,
    SextupleCollectionType,
    IntFloatType,
    PenType,
    PointPenType,
)

if TYPE_CHECKING:
    from fontParts.base.point import BasePoint
    from fontParts.base.bPoint import BaseBPoint
    from fontParts.base.segment import BaseSegment
    from fontParts.base.glyph import BaseGlyph
    from fontParts.base.layer import BaseLayer
    from fontParts.base.font import BaseFont

PointCollectionType = CollectionType[PairCollectionType[IntFloatType]]


class BaseContour(
    BaseObject,
    TransformationMixin,
    InterpolationMixin,
    SelectionMixin,
    IdentifierMixin,
    DeprecatedContour,
    RemovedContour,
):
    """Represent the basis for a contour object.

    :cvar segmentClass: A class representing contour segments. This will
        usually be a :class:`BaseSegment` subclass.
    :cvar bPointClass: A class representing contour bPoints. This will
        usually be a :class:`BaseBPoint` subclass.

    """

    segmentClass = None
    bPointClass = None

    def _reprContents(self) -> List[str]:
        contents = []
        if self.identifier is not None:
            contents.append(f"identifier='{self.identifier!r}'")
        if self.glyph is not None:
            contents.append("in glyph")
            contents += self.glyph._reprContents()
        return contents

    def copyData(self, source: BaseContour) -> None:
        """Copy data from another contour instance.

        This will copy the contents of the following attributes from `source`
        into the current contour instance:

        - :attr:`BaseContour.points`
        - :attr:`BaseContour.bPoints`

        :param source: The source :class:`BaseContour` instance from which
            to copy data.

        Example::

            >>> contour.copyData(sourceContour)

        """
        super(BaseContour, self).copyData(source)
        for sourcePoint in source.points:
            self.appendPoint((0, 0))
            selfPoint = self.points[-1]
            selfPoint.copyData(sourcePoint)

    # -------
    # Parents
    # -------

    # Glyph

    _glyph = None

    glyph: dynamicProperty = dynamicProperty(
        "glyph",
        """Get or set the contour's parent glyph object.

        The value must be a :class:`BaseGlyph` instance or :obj:`None`.

        :return: The :class:`BaseGlyph` instance containing the contour
            or :obj:`None`.
        :raises AssertionError: If attempting to set the glyph when it
            has already been set.

        Example::

            >>> glyph = contour.glyph

        """,
    )

    def _get_glyph(self) -> Optional[BaseGlyph]:
        if self._glyph is None:
            return None
        return self._glyph()

    def _set_glyph(self, glyph: Optional[BaseGlyph]) -> None:
        if self._glyph is not None:
            raise AssertionError("glyph for contour already set")
        if glyph is not None:
            glyph = reference(glyph)
        self._glyph = glyph

    # Font

    font: dynamicProperty = dynamicProperty(
        "font",
        """Get the contour's parent font object.

        This property is read-only.

        :return: The :class:`BaseFont` instance containing the contour
            or :obj:`None`.

        Example::

            >>> font = contour.font

        """,
    )

    def _get_font(self) -> Optional[BaseFont]:
        if self._glyph is None:
            return None
        return self.glyph.font

    # Layer

    layer: dynamicProperty = dynamicProperty(
        "layer",
        """Get the contour's parent layer object.

        This property is read-only.

        :return: The :class:`BaseLayer` instance containing the contour
            or :obj:`None`.

        Example::

            >>> layer = contour.layer

        """,
    )

    def _get_layer(self) -> Optional[BaseLayer]:
        if self._glyph is None:
            return None
        return self.glyph.layer

    # --------------
    # Identification
    # --------------

    # index

    index: dynamicProperty = dynamicProperty(
        "base_index",
        """Get or set the index of the contour.

        The value must be an :class:`int`.

        :return: An :class:`int` representing the contour's index within an
            ordered list of the parent glyph's contours, or :obj:`None` if the
            contour does not belong to a glyph.
        :raises FontPartsError: If the contour does not belong to a glyph.

        Example::

            >>> contour.index
            1
            >>> contour.index = 0

        """,
    )

    def _get_base_index(self) -> Optional[int]:
        glyph = self.glyph
        if glyph is None:
            return None
        value = self._get_index()
        value = normalizers.normalizeIndex(value)
        return value

    def _set_base_index(self, value: int) -> None:
        glyph = self.glyph
        if glyph is None:
            raise FontPartsError("The contour does not belong to a glyph.")
        normalizedValue = normalizers.normalizeIndex(value)
        if normalizedValue is None:
            return
        contourCount = len(glyph.contours)
        if normalizedValue < 0:
            normalizedValue = -(normalizedValue % contourCount)
        if normalizedValue >= contourCount:
            normalizedValue = contourCount
        self._set_index(normalizedValue)

    def _get_index(self) -> Optional[int]:
        """Get the index of the native contour.

        This is the environment implementation of the :attr:`BaseContour.index`
        property getter.

        :return: An :class:`int` representing the contour's index within an
            ordered list of the parent glyph's contours, or :obj:`None` if the
            contour does not belong to a glyph. The value will be
            normalized with :func:`normalizers.normalizeIndex`.

        .. note::

            Subclasses may override this method.

        """
        glyph = self.glyph
        return glyph.contours.index(self)

    def _set_index(self, value: int) -> None:
        """Set the index of the contour.

        This is the environment implementation of the :attr:`BaseContour.index`
        property setter.

        :param value: The index to set as an :class:`int`. The value will have
            been normalized with :func:`normalizers.normalizeIndex`.
        :raises NotImplementedError: If the method has not been overridden by a
            subclass.

        .. important::

            Subclasses must override this method.

        """
        self.raiseNotImplementedError()

    # identifier

    def getIdentifierForPoint(self, point: BasePoint) -> str:
        """Generate and assign a unique identifier to the given point.

        If `point` already has an identifier, the existing identifier is returned.
        Otherwise, a new unique identifier is created and assigned to `point`.

        :param point: The :class:`BasePoint` instance to which the identifier
            should be assigned.
        :return: A :class:`str` representing the newly assigned identifier.

        Example::

            >>> contour.getIdentifierForPoint(point)
            'ILHGJlygfds'

        """
        point = normalizers.normalizePoint(point)
        return self._getIdentifierforPoint(point)

    def _getIdentifierForPoint(self, point: BasePoint) -> str:
        """Generate and assign a unique identifier to the given native point.

        This is the environment implementation
        of :meth:`BaseContour.getIdentifierForPoint`.

        :param point: The :class:`BasePoint` subclass instance to which the
            identifier should be assigned. The value will have been normalized
            with :func:`normalizers.normalizePoint`.
        :return: A :class:`str` representing the newly assigned identifier.
        :raises NotImplementedError: If the method has not been overridden by a
            subclass.

        .. important::

            Subclasses must override this method.

        """
        self.raiseNotImplementedError()

    # ----
    # Pens
    # ----

    def draw(self, pen: PenType) -> None:
        """Draw the contour's outline data to the given pen.

        :param pen: The :class:`fontTools.pens.basePen.AbstractPen` to which the
            outline data should be drawn.

        Example::

            >>> contour.draw(pen)

        """
        self._draw(pen)

    def _draw(self, pen: PenType, **kwargs: Any) -> None:
        r"""Draw the native contour's outline data to the given pen.

        This is the environment implementation of :meth:`BaseContour.draw`.

        :param pen: The :class:`fontTools.pens.basePen.AbstractPen` to which the
            outline data should be drawn.
        :param \**kwargs: Additional keyword arguments.

        .. note::

            Subclasses may override this method.

        """
        from fontTools.ufoLib.pointPen import PointToSegmentPen

        adapter = PointToSegmentPen(pen)
        self.drawPoints(adapter)

    def drawPoints(self, pen: PointPenType) -> None:
        """Draw the contour's outline data to the given point pen.

        :param pen: The :class:`fontTools.pens.basePen.AbstractPointPen` to
            which the outline data should be drawn.

        Example::

            >>> contour.drawPoints(pointPen)

        """
        self._drawPoints(pen)

    def _drawPoints(self, pen: PointPenType, **kwargs: Any) -> None:
        r"""Draw the native contour's outline data to the given point pen.

        This is the environment implementation of :meth:`BaseContour.drawPoints`.

        :param pen: The :class:`fontTools.pens.basePen.AbstractPointPen` to
            which the outline data should be drawn.
        :param \**kwargs: Additional keyword arguments.

        .. note::

            Subclasses may override this method.

        """
        # The try: ... except TypeError: ...
        # handles backwards compatibility with
        # point pens that have not been upgraded
        # to point pen protocol 2.
        try:
            pen.beginPath(self.identifier)
        except TypeError:
            pen.beginPath()
        for point in self.points:
            typ = point.type
            if typ == "offcurve":
                typ = None
            try:
                pen.addPoint(
                    pt=(point.x, point.y),
                    segmentType=typ,
                    smooth=point.smooth,
                    name=point.name,
                    identifier=point.identifier,
                )
            except TypeError:
                pen.addPoint(
                    pt=(point.x, point.y),
                    segmentType=typ,
                    smooth=point.smooth,
                    name=point.name,
                )
        pen.endPath()

    # ------------------
    # Data normalization
    # ------------------

    def autoStartSegment(self) -> None:
        """Automatically calculate and set the contour's first segment.

        The behavior of this may vary accross environments.

        Example::

            >>> contour.autoStartSegment()

        """
        self._autoStartSegment()

    def _autoStartSegment(self, **kwargs: Any) -> None:
        r"""Automatically calculate and set the native contour's first segment.

        This is the environment implementation of :meth:`BaseContour.autoStartSegment`.

        :param \**kwargs: Additional keyword arguments.
        :raises NotImplementedError: If the method has not been overridden by a
            subclass.

        .. note::

            Subclasses may override this method.

        """
        self.raiseNotImplementedError()

    def round(self) -> None:
        """Round all point coordinates in the contour to the neares integer.

        Example::

            >>> contour.round()

        """
        self._round()

    def _round(self, **kwargs: Any) -> None:
        r"""Round all point coordinates in the native contour to the neares integer.

        This is the environment implementation of :meth:`BaseContour.round`.

        :param \**kwargs: Additional keyword arguments.

        .. note::

            Subclasses may override this method.

        """
        for point in self.points:
            point.round()

    # --------------
    # Transformation
    # --------------

    def _transformBy(
        self, matrix: SextupleCollectionType[IntFloatType], **kwargs: Any
    ) -> None:
        r"""Transform the contour according to the given matrix.

        This is the environment implementation of :meth:`BaseContour.transformBy`.

        :param matrix: The :ref:`type-transformation` to apply. The value will
             be normalized with :func:`normalizers.normalizeTransformationMatrix`.
        :param \**kwargs: Additional keyword arguments.

        .. note::

            Subclasses may override this method.

        """
        for point in self.points:
            point.transformBy(matrix)

    # -------------
    # Interpolation
    # -------------

    compatibilityReporterClass = ContourCompatibilityReporter

    def isCompatible(self, other: BaseContour) -> tuple[bool, str]:
        """Evaluate interpolation compatibility with another contour.

        :param other: The other :class:`BaseContour` instance to check
            compatibility with.
        :return: A :class:`tuple` where the first element is a :class:`bool`
            indicating compatibility, and the second element is a :class:`str`
            of compatibility notes.

        Example::

            >>> compatible, report = self.isCompatible(otherContour)
            >>> compatible
            False
            >>> compatible
            [Fatal] Contour: [0] + [0]
            [Fatal] Contour: [0] contains 4 segments | [0] contains 3 segments
            [Fatal] Contour: [0] is closed | [0] is open

        """
        return super(BaseContour, self).isCompatible(other, BaseContour)

    def _isCompatible(
        self, other: BaseContour, reporter: ContourCompatibilityReporter
    ) -> None:
        """Evaluate interpolation compatibility with another native contour.

        This is the environment implementation of :meth:`BaseContour.isCompatible`.

        :param other: The other :class:`BaseContour` instance to check
            compatibility with.
        :param reporter: An object used to report compatibility issues.

        .. note::

            Subclasses may override this method.

        """
        contour1 = self
        contour2 = other
        # open/closed
        if contour1.open != contour2.open:
            reporter.openDifference = True
        # direction
        if contour1.clockwise != contour2.clockwise:
            reporter.directionDifference = True
        # segment count
        if len(contour1) != len(contour2.segments):
            reporter.segmentCountDifference = True
            reporter.fatal = True
        # segment pairs
        for i in range(min(len(contour1), len(contour2))):
            segment1 = contour1[i]
            segment2 = contour2[i]
            segmentCompatibility = segment1.isCompatible(segment2)[1]
            if segmentCompatibility.fatal or segmentCompatibility.warning:
                if segmentCompatibility.fatal:
                    reporter.fatal = True
                if segmentCompatibility.warning:
                    reporter.warning = True
                reporter.segments.append(segmentCompatibility)

    # ----
    # Open
    # ----

    open: dynamicProperty = dynamicProperty(
        "base_open",
        """Determine whether the contour is open.

        This property is read-only.

        :return: :obj:`True` if the contour is open, otherwise :obj:`False`.

        Example::

            >>> contour.open
            True

        """,
    )

    def _get_base_open(self) -> bool:
        value = self._get_open()
        value = normalizers.normalizeBoolean(value)
        return value

    def _get_open(self) -> bool:
        """Determine whether the native contour is open.

        This is the environment implementation of the :attr:`BaseContour.open`
        property getter.

        :return: :obj:`True` if the contour is open, otherwise :obj:`False`.
            The value will have been normalized
            with :func:`normalizers.normalizeBoolean`.
        :raises NotImplementedError: If the method has not been overridden by a
            subclass.

        .. important::

            Subclasses must override this method.

        """
        self.raiseNotImplementedError()

    # ---------
    # Direction
    # ---------

    clockwise: dynamicProperty = dynamicProperty(
        "base_clockwise",
        """Specify or determine whether the contour's winding direction is clockwise.

        The value must be a :class:`bool` indicating the contour's winding
        direction.

        :return: :obj:`True` if the contour's winding direction is clockwise,
            otherwise :obj:`False`.

        """,
    )

    def _get_base_clockwise(self) -> bool:
        value = self._get_clockwise()
        value = normalizers.normalizeBoolean(value)
        return value

    def _set_base_clockwise(self, value: bool) -> None:
        value = normalizers.normalizeBoolean(value)
        self._set_clockwise(value)

    def _get_clockwise(self) -> bool:
        """Determine whether the native contour's winding direction is clockwise.

        This is the environment implementation of the :attr:`BaseContour.clockwise`
        property getter.

        :return: :obj:`True` if the contour's winding direction is clockwise,
            otherwise :obj:`False`. The value will have been normalized with
            :func:`normalizers.normalizeBoolean`.
        :raises NotImplementedError: If the method has not been overridden by a
            subclass.

        .. important::

            Subclasses must override this method.

        """
        self.raiseNotImplementedError()

    def _set_clockwise(self, value: bool) -> None:
        """Specify whether the native contour's winding direction is clockwise.

        This is the environment implementation of the :attr:`BaseContour.clockwise`
        property setter.

        :param value: The winding direction to specify as a :class:`bool`.
            The value will have been normalized
            with :func:`normalizers.normalizeBoolean`.

        .. note::

            Subclasses may override this method.

        """
        if self.clockwise != value:
            self.reverse()

    def reverse(self) -> None:
        """Reverse the direction of the contour.

        Example::

            >>> contour.clockwise
            False
            >>> contour.reverse()
            >>> contour.clockwise
            True

        """
        self._reverseContour()

    def _reverse(self, **kwargs) -> None:
        r"""Reverse the direction of the contour.

        This is the environment implementation of :meth:`BaseContour.reverse`.

        :param \**kwargs: Additional keyword arguments.
        :raises NotImplementedError: If the method has not been overridden by a
            subclass.

        .. note::

            Subclasses may override this method.

        """
        self.raiseNotImplementedError()

    # ------------------------
    # Point and Contour Inside
    # ------------------------

    def pointInside(self, point: PairCollectionType[IntFloatType]) -> bool:
        """Check if `point` is within the filled area of the contour.

        :param point: The point to check as a :ref:`type-coordinate`.
        :return: :obj:`True` if `point` is inside the filled area of the
            contour, :obj:`False` otherwise.

        Example::

            >>> contour.pointInside((40, 65))
            True

        """
        point = normalizers.normalizeCoordinateTuple(point)
        return self._pointInside(point)

    def _pointInside(self, point: PairCollectionType[IntFloatType]) -> bool:
        """Check if `point` is within the filled area of the native contour.

         This is the environment implementation of :meth:`BaseContour.pointInside`.

        :param point: The point to check as a :ref:`type-coordinate`. The value
             will have been normalized with :func:`normalizers.normalizeCoordinateTuple`.
         :return: :obj:`True` if `point` is inside the filled area of the
             contour, :obj:`False` otherwise.

         .. note::

             Subclasses may override this method.

        """
        from fontTools.pens.pointInsidePen import PointInsidePen

        pen = PointInsidePen(glyphSet=None, testPoint=point, evenOdd=False)
        self.draw(pen)
        return pen.getResult()

    def contourInside(self, otherContour: BaseContour) -> bool:
        """Check if `otherContour` is within the current contour's filled area.

        :param point: The :class:`BaseContour` instance to check.
        :return: :obj:`True` if `otherContour` is inside the filled area of the
            current contour instance, :obj:`False` otherwise.

        Example::

            >>> contour.contourInside(otherContour)
            True

        """
        otherContour = normalizers.normalizeContour(otherContour)
        return self._contourInside(otherContour)

    def _contourInside(self, otherContour: BaseContour) -> bool:
        """Check if `otherContour` is within the current native contour's filled area.

        This is the environment implementation of :meth:`BaseContour.contourInside`.

        :param point: The :class:`BaseContour` instance to check. The value will have
            been normalized with :func:`normalizers.normalizeContour`.
        :return: :obj:`True` if `otherContour` is inside the filled area of the
            current contour instance, :obj:`False` otherwise.
        :raises NotImplementedError: If the method has not been overridden by a
            subclass.

        .. note::

            Subclasses may override this method.

        """
        self.raiseNotImplementedError()

    # ---------------
    # Bounds and Area
    # ---------------

    bounds: dynamicProperty = dynamicProperty(
        "bounds",
        """Get the bounds of the contour.

        This property is read-only.

        :return: A :class:`tuple` of four :class:`int` or :class:`float` values
            in the form ``(x minimum, y minimum, x maximum, y maximum)``
            representing the bounds of the contour, or :obj:`None` if the contour
            is open.

        Example::

            >>> contour.bounds
            (10, 30, 765, 643)


        """,
    )

    def _get_base_bounds(self) -> Optional[QuadrupleType[float]]:
        value = self._get_bounds()
        if value is not None:
            value = normalizers.normalizeBoundingBox(value)
        return value

    def _get_bounds(self) -> Optional[QuadrupleType[float]]:
        """Get the bounds of the contour.

        This is the environment implementation of the :attr:`BaseContour.bounds`
        property getter.

        :return: A :class:`tuple` of four :class:`int` or :class:`float` values
            in the form ``(x minimum, y minimum, x maximum, y maximum)``
            representing the bounds of the contour, or :obj:`None` if the contour
            is open.

        .. note::

            Subclasses may override this method.

        """
        from fontTools.pens.boundsPen import BoundsPen

        pen = BoundsPen(self.layer)
        self.draw(pen)
        return pen.bounds

    area: dynamicProperty = dynamicProperty(
        "area",
        """Get the area of the contour

        This property is read-only.

        :return: A positive :class:`int` or a :class:` float value representing
            the area of the contour, or :obj:`None` if the contour is open.

        Example::

            >>> contour.area
            583

        """,
    )

    def _get_base_area(self) -> Optional[float]:
        value = self._get_area()
        if value is not None:
            value = normalizers.normalizeArea(value)
        return value

    def _get_area(self) -> Optional[float]:
        """Get the area of the native contour

        This is the environment implementation of the :attr:`BaseContour.area`
        property getter.

        :return: A positive :class:`int` or a :class:` float value representing
            the area of the contour, or :obj:`None` if the contour is open.

        .. note::

            Subclasses may override this method.

        """
        from fontTools.pens.areaPen import AreaPen

        pen = AreaPen(self.layer)
        self.draw(pen)
        return abs(pen.value)

    # --------
    # Segments
    # --------

    # The base class implements the full segment interaction API.
    # Subclasses do not need to override anything within the contour
    # other than registering segmentClass. Subclasses may choose to
    # implement this API independently if desired.

    def _setContourInSegment(self, segment: BaseSegment) -> None:
        if segment.contour is None:
            segment.contour = self

    segments: dynamicProperty = dynamicProperty(
        "segments",
        """Get the countour's segments.

        This property is read-only.

        :return: A :class:`tuple` of :class:`BaseSegment` instances.

        Example::

            >>> contour.segments
            (<BaseSegment curve index='0' at 4573388368>, ...)

        """,
    )

    def _get_segments(self) -> Tuple[BaseSegment, ...]:
        """Get the native countour's segments.

        This is the environment implementation of the :attr:`BaseContour.segments`
        property getter.

        :return: A :class:`tuple` of :class:`BaseSegment` subclass instances.

        .. note::

            Subclasses may override this method.

        """
        points = self.points
        if not points:
            return ()
        segments: List[List[BasePoint]] = [[]]
        lastWasOffCurve = False
        firstIsMove = points[0].type == "move"
        for point in points:
            segments[-1].append(point)
            if point.type != "offcurve":
                segments.append([])
            lastWasOffCurve = point.type == "offcurve"
        if len(segments[-1]) == 0:
            del segments[-1]
        if lastWasOffCurve and firstIsMove:
            # ignore trailing off curves
            del segments[-1]
        if lastWasOffCurve and not firstIsMove and len(segments) > 1:
            segment = segments.pop(-1)
            segment.extend(segments[0])
            del segments[0]
            segments.append(segment)
        if not lastWasOffCurve and not firstIsMove:
            segment = segments.pop(0)
            segments.append(segment)
        # wrap into segments
        wrapped: List[BaseSegment] = []
        for points in segments:
            if self.segmentClass is None:
                raise TypeError("segmentClass cannot be None.")
            segment = self.segmentClass()
            segment._setPoints(points)
            self._setContourInSegment(segment)
            wrapped.append(segment)
        return tuple(wrapped)

    def __getitem__(self, index: int) -> BaseSegment:
        """Get the segment at the specified index.

        :param index: The zero-based index of the point to retrieve as
            an :class:`int`.
        :return: The :class:`BaseSegment` instance located at the specified `index`.
        :raises IndexError: If the specified `index` is out of range.

        """
        return self.segments[index]

    def __iter__(self) -> Iterator[BaseSegment]:
        """Return an iterator over the segments in the contour.

        :return: An iterator over the :class:`BaseSegment` instances belonging
            to the contour.

        """
        return self._iterSegments()

    def _iterSegments(self) -> Iterator[BaseSegment]:
        segments = self.segments
        count = len(segments)
        index = 0
        while count:
            yield segments[index]
            count -= 1
            index += 1

    def __len__(self) -> int:
        """Return the number of segments in the contour.

        :return: An :class:`int` representing the number of :class:`BaseSegment`
            instances belonging to the contour.

        """
        return self._len__segments()

    def _len__segments(self, **kwargs: Any) -> int:
        r"""Return the number of segments in the native contour.

        This is the environment implementation of :meth:`BaseContour.__len__`.

        :return: An :class:`int` representing the number of :class:`BaseSegment`
            subclass instances belonging to the contour.
        :param \**kwargs: Additional keyword arguments.

        .. note::

            Subclasses may override this method.

        """
        return len(self.segments)

    def appendSegment(
        self,
        type: Optional[str] = None,
        points: Optional[PointCollectionType] = None,
        smooth: bool = False,
        segment: Optional[BaseSegment] = None,
    ) -> None:
        """Append the given segment to the contour.

        If `type` or `points` are specified, those values will be used instead
        of the values in the given `segment` object. The specified `smooth`
        state will be applied if ``segment=None``.

        :param type: An optional :attr:`BaseSegment.type` to be applied to
            the segment as a :class:`str`. Defaults to :obj:`None`.
        :param points: The optional :attr:`BaseSegment.points` to be applied to
            the segment as a :class:`list` or :class:`tuple`
            of :ref:`type-coordinate` items. Defaults to :obj:`None`.
        :param smooth: The :attr:`BaseSegment.smooth` state to be applied to the
            segment as a :class:`bool`. Defaults to :obj:`False`.
        :param segment:  An optional :class:`BaseSegment` instance from which
            attribute values will be copied. Defualts to :obj:`None`.

        """
        if segment is not None:
            if type is not None:
                type = segment.type
            if points is None:
                points = [(point.x, point.y) for point in segment.points]
            smooth = segment.smooth
        if type is None:
            raise TypeError("Type cannot be None.")
        type = normalizers.normalizeSegmentType(type)
        if points is not None:
            normalizedPoints = [normalizers.normalizeCoordinateTuple(p) for p in points]
        # Avoid mypy invariant List error.
        castPoints = cast(PointCollectionType, normalizedPoints)
        smooth = normalizers.normalizeBoolean(smooth)
        self._appendSegment(type=type, points=castPoints, smooth=smooth)

    def _appendSegment(
        self, type: str, points: PointCollectionType, smooth: bool, **kwargs: Any
    ) -> None:
        r"""Append the given segment to the native contour.

        This is the environment implementation of :meth:`BaseContour.appendSegment`.

        :param type: The :attr:`BaseSegment.type` to be applied to the segment as
            a :class:`str`. The value will have been normalized
            with :func:`normalizers.normalizeSegmentType`.
        :param points: The :attr:`BaseSegment.points` to be applied to the segment as
            a :class:`list` or :class:`tuple` of :ref:`type-coordinate` items.
            The value will have been normalized
            with :func:`normalizers.normalizeCoordinateTuple`.
        :param smooth: The :attr:`BaseSegment.smooth` state to be applied to the segment
            as a :class:`bool`. The value will have been normalized
            with :func:`normalizers.normalizeBoolean`.
        :param \**kwargs: Additional keyword arguments.

        .. note::

            Subclasses may override this method.

        """
        self._insertSegment(
            len(self), type=type, points=points, smooth=smooth, **kwargs
        )

    def insertSegment(
        self,
        index: int,
        type: Optional[str] = None,
        points: Optional[PointCollectionType] = None,
        smooth: bool = False,
        segment: Optional[BaseSegment] = None,
    ) -> None:
        """Insert the given segment into the contour.

        If `type` or `points` are specified, those values will be used instead
        of the values in the given `segment` object. The specified `smooth`
        state will be applied if ``segment=None``.

        :param index: The :attr:`BaseSegment.index` to be applied to the segment
            as a :class:`int`.
        :param type: An optional :attr:`BaseSegment.type` to be applied to the
            segment as a :class:`str`. Defaults to :obj:`None`.
        :param points: The optional :attr:`BaseSegment.points` to be applied to
            the segment as a :class:`list` or :class:`tuple`
            of :ref:`type-coordinate` items. Defaults to :obj:`None`.
        :param smooth: The :attr:`BaseSegment.smooth` state to be applied to the
            segment as a :class:`bool`. Defaults to :obj:`False`.
        :param segment: An optional :class:`BaseSegment` instance from which
            attribute values will be copied. Defualts to :obj:`None`.

        """
        if segment is not None:
            if type is not None:
                type = segment.type
            if points is None:
                points = [(point.x, point.y) for point in segment.points]
            smooth = segment.smooth
        normalizedIndex = normalizers.normalizeIndex(index)
        if normalizedIndex is None:
            raise TypeError("Index cannot be None.")
        if type is None:
            raise TypeError("Type cannot be None.")
        type = normalizers.normalizeSegmentType(type)
        if points is not None:
            normalizedPoints = [normalizers.normalizeCoordinateTuple(p) for p in points]
        # Avoid mypy invariant List error.
        castPoints = cast(PointCollectionType, normalizedPoints)
        smooth = normalizers.normalizeBoolean(smooth)
<<<<<<< HEAD
        self._insertSegment(
            index=index, type=type, points=castPoints, smooth=smooth
        )

    def _insertSegment(self,
                       index: int,
                       type: str,
                       points: PointCollectionType,
                       smooth: bool,
                       **kwargs: Any) -> None:
=======
        self._insertSegment(index=index, type=type, points=castPoints, smooth=smooth)

    def _insertSegment(
        self,
        index: int,
        type: str,
        points: PointCollectionType,
        smooth: bool,
        **kwargs: Any,
    ) -> None:
>>>>>>> 78198df2
        r"""Insert the given segment into the native contour.

        This is the environment implementation of :meth:`BaseContour.insertSegment`.

        :param index: The :attr:`BaseSegment.index` to be applied to the segment
            as a :class:`int`. The value will have been normalized
            with :func:`normalizers.normalizeIndex`.
        :param type: The :attr:`BaseSegment.type` to be applied to the segment as
            a :class:`str`. The value will have been normalized
            with :func:`normalizers.normalizeSegmentType`.
        :param points: The :attr:`BaseSegment.points` to be applied to the segment as
            a :class:`list` or :class:`tuple` of :ref:`type-coordinate` items.
            The value will have been normalized
            with :func:`normalizers.normalizeCoordinateTuple`.
        :param smooth: The :attr:`BaseSegment.smooth` state to be applied to the
            segment as a :class:`bool`. The value will have been normalized
            with :func:`normalizers.normalizeBoolean`.
        :param \**kwargs: Additional keyword arguments.

        .. note::

            Subclasses may override this method.

        """
        onCurve = points[-1]
        offCurve = points[:-1]
        segments = self.segments
        addPointCount = 1
        if self.open:
            index += 1
            addPointCount = 0
        ptCount = sum([len(segments[s].points) for s in range(index)]) + addPointCount
        self.insertPoint(ptCount, onCurve, type=type, smooth=smooth)
        for offCurvePoint in reversed(offCurve):
            self.insertPoint(ptCount, offCurvePoint, type="offcurve")

    def removeSegment(
        self, segment: Union[BaseSegment, int], preserveCurve: bool = False
    ) -> None:
        """Remove the given segment from the contour.

        If ``preserveCurve=True``, an attempt will be made to preserve the
        overall shape of the curve after the segment is removed, provided the
        environment supports such functionality.

        :param segment: The segment to remove as a :class:`BaseSegment` instance,
            or an :class:`int` representing the segment's index.
        :param preserveCurve: A :class:`bool` indicating whether to preserve
            the curve's shape after the segment is removed. Defaults to :obj:`False`.
        :raises ValueError: If the segment index is out of range or if the
            specified segment is not part of the contour.

        Example::

            >>> contour.removeSegment(mySegment)
            >>> contour.removeSegment(2, preserveCurve=True)

        """
        if not isinstance(segment, int):
            index = self.segments.index(segment)
        normalizedIndex = normalizers.normalizeIndex(index)
        if normalizedIndex is None:
            return
        if normalizedIndex >= self._len__segments():
            raise ValueError(f"No segment located at index {normalizedIndex}.")
        preserveCurve = normalizers.normalizeBoolean(preserveCurve)
        self._removeSegment(normalizedIndex, preserveCurve)

    def _removeSegment(self, index: int, preserveCurve: bool, **kwargs: Any) -> None:
        r"""Remove the given segment from the native contour.

        This is the environment implementation of :meth:`BaseContour.removeSegment`.

        :param index: The segment to remove as an :class:`int` representing
            the segment's index. The value will have been normalized
            with :func:`normalizers.normalizeIndex`.
        :param preserveCurve: A :class:`bool` indicating whether to preserve
            the curve's shape after the segment is removed. Defaults to :obj:`False`.
            The value will have been normalized
            with :func:`normalizers.normalizeBoolean`.
        :param \**kwargs: Additional keyword arguments.

        .. note::

            Subclasses may override this method.

        """
        segment = self.segments[index]
        for point in segment.points:
            self.removePoint(point, preserveCurve)

    def setStartSegment(self, segment: Union[BaseSegment, int]) -> None:
        """Set the first segment in the contour.

        :param segment: The segment to set as the first instance in the contour
            as a :class:`BaseSegment` instance, or an :class:`int` representing
            the segment's index.
        :raises FontPartsError: If the contour is open.
        :raises ValueError: If the segment index is out of range or if the
            specified segment is not part of the contour.

        Example::

            >>> contour.setStartSegment(mySegment)
            >>> contour.setStartSegment(2)

        """
        if self.open:
            raise FontPartsError("An open contour can not change the starting segment.")
        segments = self.segments
        if not isinstance(segment, int):
            segmentIndex = segments.index(segment)
        else:
            segmentIndex = segment
        if len(self.segments) < 2:
            return
        if segmentIndex == 0:
            return
        if segmentIndex >= len(segments):
            raise ValueError(
                (f"The contour does not contain a segment at index {segmentIndex}")
            )
        self._setStartSegment(segmentIndex)

    def _setStartSegment(self, segmentIndex: int, **kwargs: Any) -> None:
        r"""Set the first segment in the native contour.

        This is the environment implementation of :meth:`BaseContour.setStartSegment`.

        :param segmentIndex: An :class:`int` representing the index of the
            segment to be set as the first instance in the contour.
        :param \**kwargs: Additional keyword arguments.

        .. note::

            Subclasses may override this method.

        """
        # get the previous segment and set
        # its on curve as the first point
        # in the contour. this matches the
        # iteration behavior of self.segments.
        segmentIndex -= 1
        segments = self.segments
        segment = segments[segmentIndex]
        self.setStartPoint(segment.points[-1])

    # -------
    # bPoints
    # -------

    bPoints: dynamicProperty = dynamicProperty("bPoints")

    def _get_bPoints(self) -> Tuple[BaseBPoint, ...]:
        bPoints: List[BaseBPoint] = []
        for point in self.points:
            if point.type not in ("move", "line", "curve"):
                continue
            if self.bPointClass is None:
                raise TypeError("bPointClass cannot be None.")
            bPoint = self.bPointClass()
            bPoint.contour = self
            bPoint._setPoint(point)
            bPoints.append(bPoint)
        return tuple(bPoints)

    def appendBPoint(
        self,
        type: Optional[str] = None,
        anchor: Optional[PairCollectionType[IntFloatType]] = None,
        bcpIn: Optional[PairCollectionType[IntFloatType]] = None,
        bcpOut: Optional[PairCollectionType[IntFloatType]] = None,
        bPoint: Optional[BaseBPoint] = None,
    ) -> None:
        """Append the given bPoint to the contour.

        If `type`, `anchor`, `bcpIn` or `bcpOut` are specified, those values
        will be used instead of the values in the given `segment` object.

        :param type: An optional :attr:`BaseBPoint.type` to be applied to
            the bPoint as a :class:`str`. Defaults to :obj:`None`.
        :param anchor: An optional :attr:`BaseBPoint.anchor` to be applied to
            the bPoint as a :ref:`type-coordinate`. Defaults to :obj:`None`.
        :param bcpIn: An optional :attr:`BaseBPoint.bcpIn` to be applied to the
            bPoint as a :ref:`type-coordinate`. Defaults to :obj:`None`.
        :param bcpOut: An optional :attr:`BaseBPoint.bcpOut` to be applied to the
            bPoint as a :ref:`type-coordinate`. Defaults to :obj:`None`.
        :param bPoint: An optional :class:`BaseBPoint` instance from which
            attribute values will be copied. Defualts to :obj:`None`.

        """
        if bPoint is not None:
            if type is None:
                type = bPoint.type
            if anchor is None:
                anchor = bPoint.anchor
            if bcpIn is None:
                bcpIn = bPoint.bcpIn
            if bcpOut is None:
                bcpOut = bPoint.bcpOut
        if type is None:
            raise TypeError("Type cannot be None.")
        type = normalizers.normalizeBPointType(type)
        if anchor is None:
            raise TypeError("Anchor cannot be None.")
        anchor = normalizers.normalizeCoordinateTuple(anchor)
        if bcpIn is None:
            bcpIn = (0, 0)
        bcpIn = normalizers.normalizeCoordinateTuple(bcpIn)
        if bcpOut is None:
            bcpOut = (0, 0)
        bcpOut = normalizers.normalizeCoordinateTuple(bcpOut)
        self._appendBPoint(type, anchor, bcpIn=bcpIn, bcpOut=bcpOut)

    def _appendBPoint(
        self,
        type: str,
        anchor: PairCollectionType[IntFloatType],
        bcpIn: PairCollectionType[IntFloatType],
        bcpOut: PairCollectionType[IntFloatType],
        **kwargs: Any,
    ) -> None:
        r"""Append the given bPoint to the native contour.

        This is the environment implementation of :meth:`BaseContour.appendBPoint`.

        :param type: The :attr:`BaseBPoint.type` to be applied to the bPoint as
            a :class:`str`. The value will have been normalized
            with :func:`normalizers.normalizeBPointType`.
        :param anchor: The :attr:`BaseBPoint.anchor` to be applied to the bPoint
            as a :ref:`type-coordinate`. The value will have been normalized
            with :func:`normalizers.normalizeCoordinateTuple`.
        :param bcpIn: The :attr:`BaseBPoint.bcpIn` to be applied to the bPoint
            as a :ref:`type-coordinate`. The value will have been normalized
            with :func:`normalizers.normalizeCoordinateTuple`.
        :param bcpOut: An optional :attr:`BaseBPoint.bcpOut` to be applied to
            the bPoint as a :ref:`type-coordinate`. The value will have been
            normalized with :func:`normalizers.normalizeCoordinateTuple`.
        :param \**kwargs: Additional keyword arguments.

        .. note::

            Subclasses may override this method.

        """
        self.insertBPoint(len(self.bPoints), type, anchor, bcpIn=bcpIn, bcpOut=bcpOut)

    def insertBPoint(
        self,
        index: int,
        type: Optional[str] = None,
        anchor: Optional[PairCollectionType[IntFloatType]] = None,
        bcpIn: Optional[PairCollectionType[IntFloatType]] = None,
        bcpOut: Optional[PairCollectionType[IntFloatType]] = None,
        bPoint: Optional[BaseBPoint] = None,
    ) -> None:
        """Insert the given bPoint into the contour.

        If `type`, `anchor`, `bcpIn` or `bcpOut` are specified, those values
        will be used instead of the values in the given `segment` object.

        :param index: The :attr:`BaseBPoint.index` to be applied to the bPoint
            as an :class:`int`.
        :param type: An optional :attr:`BaseBPoint.type` to be applied to
            the bPoint as a :class:`str`. Defaults to :obj:`None`.
        :param anchor: An optional :attr:`BaseBPoint.anchor` to be applied to
            the bPoint as a :ref:`type-coordinate`. Defaults to :obj:`None`.
        :param bcpIn: An optional :attr:`BaseBPoint.bcpIn` to be applied to the
            bPoint as a :ref:`type-coordinate`. Defaults to :obj:`None`.
        :param bcpOut: An optional :attr:`BaseBPoint.bcpOut` to be applied to the
            bPoint as a :ref:`type-coordinate`. Defaults to :obj:`None`.
        :param bPoint: An optional :class:`BaseBPoint` instance from which
            attribute values will be copied. Defualts to :obj:`None`.

        """
        if bPoint is not None:
            if type is None:
                type = bPoint.type
            if anchor is None:
                anchor = bPoint.anchor
            if bcpIn is None:
                bcpIn = bPoint.bcpIn
            if bcpOut is None:
                bcpOut = bPoint.bcpOut
        normalizedIndex = normalizers.normalizeIndex(index)
        if normalizedIndex is None:
            raise TypeError("Index cannot be None.")
        if type is None:
            raise TypeError("Type cannot be None.")
        type = normalizers.normalizeBPointType(type)
        if anchor is None:
            raise TypeError("Anchor cannot be None.")
        anchor = normalizers.normalizeCoordinateTuple(anchor)
        if bcpIn is None:
            bcpIn = (0, 0)
        bcpIn = normalizers.normalizeCoordinateTuple(bcpIn)
        if bcpOut is None:
            bcpOut = (0, 0)
        bcpOut = normalizers.normalizeCoordinateTuple(bcpOut)
        self._insertBPoint(
            index=normalizedIndex, type=type, anchor=anchor, bcpIn=bcpIn, bcpOut=bcpOut
        )

    def _insertBPoint(
        self,
        index: int,
        type: str,
        anchor: PairCollectionType[IntFloatType],
        bcpIn: PairCollectionType[IntFloatType],
        bcpOut: PairCollectionType[IntFloatType],
        **kwargs: Any,
    ) -> None:
        r"""Insert the given bPoint into the native contour.

        This is the environment implementation of :meth:`BaseContour.insertBPoint`.

        :param index: The :attr:`BaseBPoint.index` to be applied to the bPoint
            as an :class:`int`. The value will have been normalized
            with :func:`normalizers.normalizeIndex`.
        :param type: An optional :attr:`BaseBPoint.type` to be applied to
            the bPoint as a :class:`str`. The value will have been normalized
            with :func:`normalizers.normalizeBPointType`.
        :param anchor: The :attr:`BaseBPoint.anchor` to be applied to the bPoint
            as a :ref:`type-coordinate`. The value will have been normalized
            with :func:`normalizers.normalizeCoordinateTuple`.
        :param bcpIn: The :attr:`BaseBPoint.bcpIn` to be applied to the bPoint
            as a :ref:`type-coordinate`. The value will have been normalized
            with :func:`normalizers.normalizeCoordinateTuple`.
        :param bcpOut: An optional :attr:`BaseBPoint.bcpOut` to be applied to
            the bPoint as a :ref:`type-coordinate`. The value will have been
            normalized with :func:`normalizers.normalizeCoordinateTuple`.
        :param \**kwargs: Additional keyword arguments.

        .. note::

            Subclasses may override this method.

        """
        # insert a simple line segment at the given anchor
        # look it up as a bPoint and change the bcpIn and bcpOut there
        # this avoids code duplication
        self._insertSegment(index=index, type="line", points=[anchor], smooth=False)
        bPoints = self.bPoints
        index += 1
        if index >= len(bPoints):
            # its an append instead of an insert
            # so take the last bPoint
            index = -1
        bPoint = bPoints[index]
        bPoint.bcpIn = bcpIn
        bPoint.bcpOut = bcpOut
        bPoint.type = type

    def removeBPoint(self, bPoint: Union[BaseBPoint, int]) -> None:
        """Remove the given bPoint from the contour.

        :param bPoint: The bPoint to remove as a :class:`BaseBPoint` instance,
            or an :class:`int` representing the bPoint's index.
        :raises ValueError: If the bPoint index is out of range or if the
            specified bPoint is not part of the contour.

        Example::

            >>> contour.removeBPoint(myBPoint)
            >>> contour.removeBPoint(2)

        """
        index = bPoint.index if not isinstance(bPoint, int) else bPoint
        normalizedIndex = normalizers.normalizeIndex(index)
        # Avoid mypy conflict with normalizeIndex -> Optional[int]
        if normalizedIndex is None:
            return
        if normalizedIndex >= self._len__points():
            raise ValueError(f"No bPoint located at index {normalizedIndex}.")
        self._removeBPoint(normalizedIndex)

    def _removeBPoint(self, index: int, **kwargs: Any) -> None:
        r"""Remove the given bPoint from the native contour.

        This is the environment implementation of :meth:`BaseContour.removeBPoint`.

        :param index: The index representing the :class:`BaseBPoint` subclass
            instance to remove as an :class:`int. The value will have been
            normalized with :func:`normalizers.normalizeIndex`.
        :param \**kwargs: Additional keyword arguments.

        .. note::

            Subclasses may override this method.

        """
        bPoint = self.bPoints[index]

        nextSegment = bPoint._nextSegment
        offCurves = nextSegment.offCurve
        if offCurves:
            offCurve = offCurves[0]
            self.removePoint(offCurve)

        segment = bPoint._segment
        offCurves = segment.offCurve
        if offCurves:
            offCurve = offCurves[-1]
            self.removePoint(offCurve)

        self.removePoint(bPoint._point)

    # ------
    # Points
    # ------

    def _setContourInPoint(self, point: BasePoint) -> None:
        if point.contour is None:
            point.contour = self

    points: dynamicProperty = dynamicProperty(
        "points",
        """Get a list of all points in the contour.

        This property is read-only.

        :return: A :class:`tuple` of :class`BasePoints`.

        """,
    )

    def _get_points(self) -> Tuple[BasePoint, ...]:
        """Get a list of all points in the native contour.

        This is the environment implementation of the :attr:`BaseContour.points`
        property getter.

        :return: A :class:`tuple` of :class`BasePoint` subclass instances.

        .. note::

            Subclasses may override this method.

        """
        return tuple(self._getitem__points(i) for i in range(self._len__points()))

    def _len__points(self) -> int:
        return self._lenPoints()

    def _lenPoints(self, **kwargs: Any) -> int:
        r"""Return the number of points in the native contour.

        :param \**kwargs: Additional keyword arguments.
        :return: An :class:`int` representing the number of :class:`BasePoint`
            subclass instances belonging to the contour.

        .. important::

            Subclasses must override this method.

        """
        self.raiseNotImplementedError()

    def _getitem__points(self, index: int) -> BasePoint:
        normalizedIndex = normalizers.normalizeIndex(index)
        if normalizedIndex is None or normalizedIndex >= self._len__points():
            raise ValueError(f"No point located at index {normalizedIndex}.")
        point = self._getPoint(normalizedIndex)
        self._setContourInPoint(point)
        return point

    def _getPoint(self, index: int, **kwargs: Any) -> BasePoint:
        r"""Get the given point from the native contour.

        :param index: The index representing the :class:`BaseBPoint` subclass
            instance to retrieve as an :class:`int. The value will have been
            normalized with :func:`normalizers.normalizeIndex`.
        :param \**kwargs: Additional keyword arguments.
        :return: A :class:`BasePoint` subclass instance.

        .. important::

            Subclasses must override this method.

        """
        self.raiseNotImplementedError()

    def _getPointIndex(self, point: BasePoint) -> int:
        for i, other in enumerate(self.points):
            if point == other:
                return i
        raise FontPartsError("The point could not be found.")

    def appendPoint(
        self,
        position: Optional[PairCollectionType[IntFloatType]] = None,
        type: str = "line",
        smooth: bool = False,
        name: Optional[str] = None,
        identifier: Optional[str] = None,
        point: Optional[BasePoint] = None,
    ) -> None:
        """Append the given point to the contour.

        If `position`, `type` or `name` are specified, those values will be used
        instead of the values in the given `segment` object. The specified
        `smooth` state will be applied if ``point=None``.

        :param position: An optional position to be applied to the point as
            a :ref:`type-coordinate`. Defaults to :obj:`None`.
        :param type: An optional :attr:`BasePoint.type` to be applied to
            the point as a :class:`str`. Defaults to ``'line'``.
        :param smooth: The :attr:`BasePoint.smooth` state to be applied to the
            point as a :class:`bool`. Defaults to :obj:`False`.
        :param name: An optional :attr:`BasePoint.name` to be applied to the
            point as a :class:`str`. Defaults to :obj:`None`.
        :param identifier: An optional :attr:`BasePoint.identifier` to be
            applied to the point as a :class:`str`. Defaults to :obj:`None`.
        :param point: An optional :class:`BasePoint` instance from which
            attribute values will be copied. Defualts to :obj:`None`.

        """
        if point is not None:
            if position is None:
                position = point.position
            type = point.type
            smooth = point.smooth
            if name is None:
                name = point.name
            if identifier is not None:
                identifier = point.identifier
        self.insertPoint(
            len(self.points),
            position=position,
            type=type,
            smooth=smooth,
            name=name,
            identifier=identifier,
        )

    def insertPoint(
        self,
        index: int,
        position: Optional[PairCollectionType[IntFloatType]] = None,
        type: str = "line",
        smooth: bool = False,
        name: Optional[str] = None,
        identifier: Optional[str] = None,
        point: Optional[BasePoint] = None,
    ) -> None:
        """Insert the given point into the contour.

        If `position`, `type` or `name` are specified, those values will be used
        instead of the values in the given `segment` object. The specified
        `smooth` state will be applied if ``point=None``.

        :param index: The :attr:`BasePoint.index` to be applied to the point
            as an :class:`int`.
        :param position: An optional position to be applied to the point as
            a :ref:`type-coordinate`. Defaults to :obj:`None`.
        :param type: An optional :attr:`BasePoint.type` to be applied to
            the point as a :class:`str`. Defaults to ``'line'``.
        :param smooth: The :attr:`BasePoint.smooth` state to be applied to the
            point as a :class:`bool`. Defaults to :obj:`False`.
        :param name: An optional :attr:`BasePoint.name` to be applied to the
            point as a :class:`str`. Defaults to :obj:`None`.
        :param identifier: An optional :attr:`BasePoint.identifier` to be
            applied to the point as a :class:`str`. Defaults to :obj:`None`.
        :param point: An optional :class:`BasePoint` instance from which
            attribute values will be copied. Defualts to :obj:`None`.

        """
        if point is not None:
            if position is None:
                position = point.position
            type = point.type
            smooth = point.smooth
            if name is None:
                name = point.name
            if identifier is not None:
                identifier = point.identifier
        normalizedIndex = normalizers.normalizeIndex(index)
        if normalizedIndex is None:
            raise TypeError("Index cannot be None.")
        if position is None:
            raise TypeError("Position cannot be None.")
        position = normalizers.normalizeCoordinateTuple(position)
        type = normalizers.normalizePointType(type)
        smooth = normalizers.normalizeBoolean(smooth)
        if name is not None:
            name = normalizers.normalizePointName(name)
        if identifier is not None:
            identifier = normalizers.normalizeIdentifier(identifier)
        self._insertPoint(
            normalizedIndex,
            position=position,
            type=type,
            smooth=smooth,
            name=name,
            identifier=identifier,
        )

    def _insertPoint(
        self,
        index: int,
        position: PairCollectionType[IntFloatType],
        type: str,
        smooth: bool,
        name: Optional[str],
        identifier: Optional[str],
        **kwargs: Any,
    ) -> None:
        r"""Insert the given point into the native contour.

        This is the environment implementation of :meth:`BaseContour.insertPoint`.

        :param index: The :attr:`BasePoint.index` to be applied to the point
            as an :class:`int`. The value will have been normalized
            with :func:`normalizers.normalizeIndex`.
        :param position: The position to be applied to the point as
            a :ref:`type-coordinate`. The value will have been normalized with
            :func:`normalizers.normalizeCoordinateTuple`.
        :param type: The :attr:`BasePoint.type` to be applied to the point as
            a :class:`str`. The value will have been normalized
            with :func:`normalizers.normalizePointType`.
        :param smooth: The :attr:`BasePoint.smooth` state to be applied to the
            point as a :class:`bool`. The value will have been normalized
            with :func:`normalizers.normalizeBoolean`.
        :param name: An optional :attr:`BasePoint.name` to be applied to the
            point as a :class:`str`. The value will have been normalized
            with :func:`normalizers.normalizePointName`
        :param identifier: An optional :attr:`BasePoint.identifier` to be
            applied to the point as a :class:`str`. The value will
            have been normalized with :func:`normalizers.normalizeIdentifier`.
        :param \**kwargs: Additional keyword arguments.
        :raises NotImplementedError: If the method has not been overridden by a
            subclass.

        .. important::

            Subclasses must override this method.

        """
        self.raiseNotImplementedError()

    def removePoint(
        self, point: Union[BasePoint, int], preserveCurve: bool = False
    ) -> None:
        """Remove the given point from the contour.

        If ``preserveCurve=True``, an attempt will be made to preserve the
        overall shape of the curve after the segment is removed, provided the
        environment supports such functionality.

        :param point: The point to remove as a :class:`BasePoint` instance,
            or an :class:`int` representing the points's index.
        :param preserveCurve: A :class:`bool` indicating whether to preserve
            the curve's shape after the point is removed. Defaults to :obj:`False`.
        :raises ValueError: If the point index is out of range or if the
            specified point is not part of the contour.

        Example::

            >>> contour.removePoint(myPoint)
            >>> contour.removePoint(2, preserveCurve=True)

        """
        index = self.points.index(point) if not isinstance(point, int) else point
        normalizedIndex = normalizers.normalizeIndex(index)
        # Avoid mypy conflict with normalizeIndex -> Optional[int]
        if normalizedIndex is None:
            return
        if normalizedIndex >= self._len__points():
            raise ValueError(f"No point located at index {normalizedIndex}.")
        preserveCurve = normalizers.normalizeBoolean(preserveCurve)
        self._removePoint(normalizedIndex, preserveCurve)

    def _removePoint(self, index: int, preserveCurve: bool, **kwargs: Any) -> None:
        r"""Remove the given point from the native contour.

        This is the environment implementation of :meth:`BaseContour.removePoint`.

        :param index: The index representing the :class:`BasePoint` subclass
            instance to remove as an :class:`int. The value will have been
            normalized with :func:`normalizers.normalizeIndex`.
        :param preserveCurve: A :class:`bool` indicating whether to preserve
            the curve's shape after the point is removed. The value will have been
            normalized with :func:`normalizers.normalizeBoolean`.
        :param \**kwargs: Additional keyword arguments.
        :raises NotImplementedError: If the method has not been overridden by a
            subclass.

        .. important::

            Subclasses must override this method.

        """
        self.raiseNotImplementedError()

    def setStartPoint(self, point: Union[BasePoint, int]) -> None:
        """Set the first segment in the contour.

        :param segment: The point to set as the first instance in the contour
            as a :class:`BasePoint` instance, or an :class:`int` representing
            the point's index.
        :raises FontPartsError: If the contour is open.
        :raises ValueError: If the point index is out of range or if the
            specified point is not part of the contour.

        Example::

            >>> contour.setStartPoint(myPoint)
            >>> contour.setStartPoint(2)

        """
        if self.open:
            raise FontPartsError("An open contour can not change the starting point.")
        points = self.points
        if not isinstance(point, int):
            pointIndex = points.index(point)
        else:
            pointIndex = point
        if pointIndex == 0:
            return
        if pointIndex >= len(points):
            raise ValueError(
                (f"The contour does not contain a point at index {pointIndex}")
            )
        self._setStartPoint(pointIndex)

    def _setStartPoint(self, pointIndex: int, **kwargs: Any) -> None:
        r"""Set the first segment in the native contour.

        This is the environment implementation of :meth:`BaseContour.setStartPoint`.

        :param pointIndex: An :class:`int` representing the index of the point
            to be set as the first instance in the contour.
        :param \**kwargs: Additional keyword arguments.

        .. note::

            Subclasses may override this method.

        """
        points = self.points
        points = points[pointIndex:] + points[:pointIndex]
        # Clear the points.
        for point in self.points:
            self.removePoint(point)
        # Add the points.
        for point in points:
            self.appendPoint(
                (point.x, point.y),
                type=point.type,
                smooth=point.smooth,
                name=point.name,
                identifier=point.identifier,
            )

    # ---------
    # Selection
    # ---------

    # segments

    selectedSegments: dynamicProperty = dynamicProperty(
        "base_selectedSegments",
        """Get or set the selected segments in the contour.

        The value must be a :class:`tuple` or :class:`list` of
        either :class:`BaseSegment` instances or :class:`int` values
        representing segment indexes to select.

        :return: A :class:`tuple` of the currently selected :class:`BaseSegment`
            instances.

        Getting selected segments::

            >>> for segment in contour.selectedSegments:
            ...     segment.move((10, 20))

        Setting selected segments::

            >>> contour.selectedSegments = someSegments

        Setting selection using indexes::

            >>> contour.selectedSegments = [0, 2]

        """,
    )

    def _get_base_selectedSegments(self) -> Tuple[BaseSegment, ...]:
        selected = tuple(
            normalizers.normalizeSegment(segment)
            for segment in self._get_selectedSegments()
        )
        return selected

    def _get_selectedSegments(self) -> Tuple[BaseSegment, ...]:
        """Get the selected segments in the native contour.

        This is the environment implementation of the
        :attr:`BaseContour.selectedSegments` property getter.

        :return: A :class:`tuple` of the currently selected :class:`BaseSegment`
            instances. Each value item will be normalized
            with :func:`normalizers.normalizeSegment`.

        .. note::

            Subclasses may override this method.

        """
        return self._getSelectedSubObjects(self.segments)

    def _set_base_selectedSegments(
        self, value: CollectionType[Union[BaseSegment, int]]
    ) -> None:
        normalized = []
        for segment in value:
            normalizedSegment: Union[BaseSegment, int]
            if isinstance(segment, int):
                normalizedIndex = normalizers.normalizeIndex(segment)
<<<<<<< HEAD
            else:
                normalizedSegment = normalizers.normalizeSegment(segment)
                # Avoid mypy conflict with normalizeIndex -> Optional[int]
                if normalizedIndex is None:
                    continue
                normalizedSegment = normalizedIndex
            normalized.append(normalizedSegment)
        self._set_selectedSegments(normalized)

    def _set_selectedSegments(self,
                              value: CollectionType[Union[BaseSegment, int]]
                              ) -> None:
=======
                # Avoid mypy conflict with normalizeIndex -> Optional[int]
                if normalizedIndex is None:
                    continue
                normalizedSegment = normalizedIndex
            else:
                normalizedSegment = normalizers.normalizeSegment(segment)
            normalized.append(normalizedSegment)
        self._set_selectedSegments(normalized)

    def _set_selectedSegments(
        self, value: CollectionType[Union[BaseSegment, int]]
    ) -> None:
>>>>>>> 78198df2
        """Set the selected segments in the native contour.

        This is the environment implementation of the
        :attr:`BaseContour.selectedSegments` property setter.

        :param value: The segments to select as a :class:`tuple`
            or :class:`list` of either :class:`BaseContour` instances
            or :class:`int` values representing segment indexes. Each value item
            will have been normalized with :func:`normalizers.normalizeSegment`
            or :func:`normalizers.normalizeIndex`.

        .. note::

            Subclasses may override this method.

        """
        return self._setSelectedSubObjects(self.segments, value)

    # points

    selectedPoints: dynamicProperty = dynamicProperty(
        "base_selectedPoints",
        """Get or set the selected points in the contour.

        The value must be a :class:`tuple` or :class:`list` of
        either :class:`BasePoint` instances or :class:`int` values
        representing point indexes to select.

        :return: A :class:`tuple` of the currently selected :class:`BasePoint`
            instances.

        Getting selected points::

            >>> for point in contour.selectedPoints:
            ...     point.move((10, 20))

        Setting selected points::

            >>> contour.selectedPoints = somePoints

        Setting selection using indexes::

            >>> contour.selectedPoints = [0, 2]

        """,
    )

    def _get_base_selectedPoints(self) -> Tuple[BasePoint, ...]:
        selected = tuple(
            normalizers.normalizePoint(point) for point in self._get_selectedPoints()
        )
        return selected

    def _get_selectedPoints(self) -> Tuple[BasePoint, ...]:
        """Get the selected points in the native contour.

        This is the environment implementation of
        the :attr:`BaseContour.selectedPoints` property getter.

        :return: A :class:`tuple` of the currently selected :class:`BasePoint`
            instances. Each value item will be normalized
            with :func:`normalizers.normalizePoint`.

        .. note::

            Subclasses may override this method.

        """
        return self._getSelectedSubObjects(self.points)

<<<<<<< HEAD
    def _set_base_selectedPoints(self,
                                 value: CollectionType[Union[BasePoint, int]]
                                 ) -> None:
=======
    def _set_base_selectedPoints(
        self, value: CollectionType[Union[BasePoint, int]]
    ) -> None:
>>>>>>> 78198df2
        normalized = []
        for point in value:
            normalizedPoint: Union[BasePoint, int]
            if isinstance(point, int):
                normalizedIndex = normalizers.normalizeIndex(point)
<<<<<<< HEAD
            else:
                normalizedPoint = normalizers.normalizePoint(point)
                # Avoid mypy conflict with normalizeIndex -> Optional[int]
                if normalizedIndex is None:
                    continue
                normalizedPoint = normalizedIndex
=======
                # Avoid mypy conflict with normalizeIndex -> Optional[int]
                if normalizedIndex is None:
                    continue
                normalizedPoint = normalizedIndex
            else:
                normalizedPoint = normalizers.normalizePoint(point)
>>>>>>> 78198df2
            normalized.append(normalizedPoint)
        self._set_selectedPoints(normalized)

    def _set_selectedPoints(self, value: CollectionType[Union[BasePoint, int]]) -> None:
        """Set the selected points in the native contour.

        This is the environment implementation of
        the :attr:`BaseContour.selectedPoints` property setter.

        :param value: The points to select as a :class:`tuple` or :class:`list`
            of either :class:`BasePoint` instances or :class:`int` values
            representing point indexes to select. Each value item will have been
            normalized with :func:`normalizers.normalizePoint`
            or :func:`normalizers.normalizeIndex`.

        .. note::

            Subclasses may override this method.

        """
        return self._setSelectedSubObjects(self.points, value)

    # bPoints

    selectedBPoints: dynamicProperty = dynamicProperty(
        "base_selectedBPoints",
        """Get or set the selected bPoints in the contour.

        The value must be a :class:`tuple` or :class:`list` of
        either :class:`BaseBPoint` instances or :class:`int` values
        representing bPoint indexes to select.

        :return: A :class:`tuple` of the currently selected :class:`BaseBPoint`
            instances.

        Getting selected bPoints::

            >>> for bPoint in contour.selectedBPoints:
            ...     bPoint.move((10, 20))

        Setting selected bPoints::

            >>> contour.selectedBPoints = someBPoints

        Setting selection using indexes::

            >>> contour.selectedBPoints = [0, 2]

        """,
    )

    def _get_base_selectedBPoints(self) -> Tuple[BaseBPoint, ...]:
        selected = tuple(
            normalizers.normalizeBPoint(bPoint)
            for bPoint in self._get_selectedBPoints()
        )
        return selected

    def _get_selectedBPoints(self) -> Tuple[BaseBPoint, ...]:
        """Get the selected bPoints in the native contour.

        This is the environment implementation of
        the :attr:`BaseContour.selectedBPoints` property getter.

        :return: A :class:`tuple` of the currently selected :class:`BaseBPoint`
            instances. Each value item will be normalized
            with :func:`normalizers.normalizeBPoint`.

        .. note::

            Subclasses may override this method.

        """
        return self._getSelectedSubObjects(self.bPoints)

<<<<<<< HEAD
    def _set_base_selectedBPoints(self,
                                  value: CollectionType[Union[BaseBPoint, int]]
                                  ) -> None:
=======
    def _set_base_selectedBPoints(
        self, value: CollectionType[Union[BaseBPoint, int]]
    ) -> None:
>>>>>>> 78198df2
        normalized = []
        for bPoint in value:
            normalizedBPoint: Union[BaseBPoint, int]
            if isinstance(bPoint, int):
                normalizedIndex = normalizers.normalizeIndex(bPoint)
<<<<<<< HEAD
            else:
                normalizedBPoint = normalizers.normalizeBPoint(bPoint)
                # Avoid mypy conflict with normalizeIndex -> Optional[int]
                if normalizedIndex is None:
                    continue
                normalizedBPoint = normalizedIndex
            normalized.append(normalizedBPoint)
        self._set_selectedBPoints(normalized)

    def _set_selectedBPoints(self,
                             value: CollectionType[Union[BaseBPoint, int]]) -> None:
=======
                # Avoid mypy conflict with normalizeIndex -> Optional[int]
                if normalizedIndex is None:
                    continue
                normalizedBPoint = normalizedIndex
            else:
                normalizedBPoint = normalizers.normalizeBPoint(bPoint)
            normalized.append(normalizedBPoint)
        self._set_selectedBPoints(normalized)

    def _set_selectedBPoints(
        self, value: CollectionType[Union[BaseBPoint, int]]
    ) -> None:
>>>>>>> 78198df2
        """Set the selected bPoints in the native contour.

        This is the environment implementation of
        the :attr:`BaseContour.selectedBPoints` property setter.

        :param value: The bPoints to select as a :class:`tuple` or :class:`list`
            of either :class:`BaseBPoint` instances or :class:`int` values
            representing bPoint indexes to select. Each value item will have been
            normalized with :func:`normalizers.normalizeBPoint`
            or :func:`normalizers.normalizeIndex`.

        .. note::

            Subclasses may override this method.

        """
        return self._setSelectedSubObjects(self.bPoints, value)<|MERGE_RESOLUTION|>--- conflicted
+++ resolved
@@ -1089,18 +1089,6 @@
         # Avoid mypy invariant List error.
         castPoints = cast(PointCollectionType, normalizedPoints)
         smooth = normalizers.normalizeBoolean(smooth)
-<<<<<<< HEAD
-        self._insertSegment(
-            index=index, type=type, points=castPoints, smooth=smooth
-        )
-
-    def _insertSegment(self,
-                       index: int,
-                       type: str,
-                       points: PointCollectionType,
-                       smooth: bool,
-                       **kwargs: Any) -> None:
-=======
         self._insertSegment(index=index, type=type, points=castPoints, smooth=smooth)
 
     def _insertSegment(
@@ -1111,7 +1099,6 @@
         smooth: bool,
         **kwargs: Any,
     ) -> None:
->>>>>>> 78198df2
         r"""Insert the given segment into the native contour.
 
         This is the environment implementation of :meth:`BaseContour.insertSegment`.
@@ -1931,20 +1918,6 @@
             normalizedSegment: Union[BaseSegment, int]
             if isinstance(segment, int):
                 normalizedIndex = normalizers.normalizeIndex(segment)
-<<<<<<< HEAD
-            else:
-                normalizedSegment = normalizers.normalizeSegment(segment)
-                # Avoid mypy conflict with normalizeIndex -> Optional[int]
-                if normalizedIndex is None:
-                    continue
-                normalizedSegment = normalizedIndex
-            normalized.append(normalizedSegment)
-        self._set_selectedSegments(normalized)
-
-    def _set_selectedSegments(self,
-                              value: CollectionType[Union[BaseSegment, int]]
-                              ) -> None:
-=======
                 # Avoid mypy conflict with normalizeIndex -> Optional[int]
                 if normalizedIndex is None:
                     continue
@@ -1957,7 +1930,6 @@
     def _set_selectedSegments(
         self, value: CollectionType[Union[BaseSegment, int]]
     ) -> None:
->>>>>>> 78198df2
         """Set the selected segments in the native contour.
 
         This is the environment implementation of the
@@ -2028,35 +2000,20 @@
         """
         return self._getSelectedSubObjects(self.points)
 
-<<<<<<< HEAD
-    def _set_base_selectedPoints(self,
-                                 value: CollectionType[Union[BasePoint, int]]
-                                 ) -> None:
-=======
     def _set_base_selectedPoints(
         self, value: CollectionType[Union[BasePoint, int]]
     ) -> None:
->>>>>>> 78198df2
         normalized = []
         for point in value:
             normalizedPoint: Union[BasePoint, int]
             if isinstance(point, int):
                 normalizedIndex = normalizers.normalizeIndex(point)
-<<<<<<< HEAD
-            else:
-                normalizedPoint = normalizers.normalizePoint(point)
-                # Avoid mypy conflict with normalizeIndex -> Optional[int]
-                if normalizedIndex is None:
-                    continue
-                normalizedPoint = normalizedIndex
-=======
                 # Avoid mypy conflict with normalizeIndex -> Optional[int]
                 if normalizedIndex is None:
                     continue
                 normalizedPoint = normalizedIndex
             else:
                 normalizedPoint = normalizers.normalizePoint(point)
->>>>>>> 78198df2
             normalized.append(normalizedPoint)
         self._set_selectedPoints(normalized)
 
@@ -2132,33 +2089,14 @@
         """
         return self._getSelectedSubObjects(self.bPoints)
 
-<<<<<<< HEAD
-    def _set_base_selectedBPoints(self,
-                                  value: CollectionType[Union[BaseBPoint, int]]
-                                  ) -> None:
-=======
     def _set_base_selectedBPoints(
         self, value: CollectionType[Union[BaseBPoint, int]]
     ) -> None:
->>>>>>> 78198df2
         normalized = []
         for bPoint in value:
             normalizedBPoint: Union[BaseBPoint, int]
             if isinstance(bPoint, int):
                 normalizedIndex = normalizers.normalizeIndex(bPoint)
-<<<<<<< HEAD
-            else:
-                normalizedBPoint = normalizers.normalizeBPoint(bPoint)
-                # Avoid mypy conflict with normalizeIndex -> Optional[int]
-                if normalizedIndex is None:
-                    continue
-                normalizedBPoint = normalizedIndex
-            normalized.append(normalizedBPoint)
-        self._set_selectedBPoints(normalized)
-
-    def _set_selectedBPoints(self,
-                             value: CollectionType[Union[BaseBPoint, int]]) -> None:
-=======
                 # Avoid mypy conflict with normalizeIndex -> Optional[int]
                 if normalizedIndex is None:
                     continue
@@ -2171,7 +2109,6 @@
     def _set_selectedBPoints(
         self, value: CollectionType[Union[BaseBPoint, int]]
     ) -> None:
->>>>>>> 78198df2
         """Set the selected bPoints in the native contour.
 
         This is the environment implementation of
