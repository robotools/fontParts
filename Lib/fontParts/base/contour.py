--- conflicted
+++ resolved
@@ -526,14 +526,8 @@
         """
         Subclasses may override this method.
         """
-<<<<<<< HEAD
-
         # First a sanity check for number of points in contours
         if len(self.points) != len(otherContour.points):
-=======
-        # First a sanity check for lenth of contours
-        if len(self) != len(otherContour):
->>>>>>> bd7a134e
             return False
 
         # Handle the two cases of samePointType
