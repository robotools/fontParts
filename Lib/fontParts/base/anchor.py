--- conflicted
+++ resolved
@@ -48,15 +48,9 @@
 
     """
 
-<<<<<<< HEAD
     def _reprContents(self) -> List[str]:
-        contents = [
-            f"({self.x}, {self.y})",
-        ]
-=======
-    def _reprContents(self):
         contents = [f"({self.x}, {self.y})"]
->>>>>>> 653c3d7a
+
         if self.name is not None:
             contents.append(f"name='{self.name}'")
         if self.color:
