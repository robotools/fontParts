# pylint: disable=C0103, C0302, C0114, W0613
from __future__ import annotations
from typing import TYPE_CHECKING, Any, Iterator, Optional, Union, List, Tuple, TypeVar
from itertools import zip_longest
from collections import Counter
import os
from copy import deepcopy

from fontMath import MathGlyph
from fontMath.mathFunctions import setRoundIntegerFunction
from fontTools.pens.pointInsidePen import PointInsidePen
from fontTools.pens.areaPen import AreaPen
from fontTools.pens.boundsPen import BoundsPen

from fontParts.base.errors import FontPartsError
from fontParts.base.base import (
    BaseObject,
    TransformationMixin,
    InterpolationMixin,
    SelectionMixin,
    dynamicProperty,
    interpolate,
    FuzzyNumber,
)
from fontParts.base import normalizers
from fontParts.base.compatibility import GlyphCompatibilityReporter
from fontParts.base.color import Color
from fontParts.base.deprecated import DeprecatedGlyph, RemovedGlyph
from fontParts.base.annotations import (
    PairType,
    QuadrupleType,
    CollectionType,
    PairCollectionType,
    QuadrupleCollectionType,
    SextupleCollectionType,
    IntFloatType,
    TransformationType,
    PenType,
    PointPenType,
)

if TYPE_CHECKING:
    from fontParts.base.font import BaseFont
    from fontParts.base.lib import BaseLib
    from fontParts.base.layer import BaseLayer
    from fontParts.base.guideline import BaseGuideline
    from fontParts.base.contour import BaseContour
    from fontParts.base.component import BaseComponent
    from fontParts.base.anchor import BaseAnchor
    from fontParts.base.image import BaseImage

    TempContourListType = List[
        Tuple[int, int, IntFloatType, IntFloatType, IntFloatType, BaseContour]
    ]
    ContourListType = List[
        Tuple[int, int, FuzzyNumber, FuzzyNumber, IntFloatType, BaseContour]
    ]


class BaseGlyph(
    BaseObject,
    TransformationMixin,
    InterpolationMixin,
    SelectionMixin,
    DeprecatedGlyph,
    RemovedGlyph,
):
    """Represent the basis for a glyph object.

    This object will almost always be created by retrieving it from a
    font object.

    """

    copyAttributes: Tuple[str, ...] = (
        "name",
        "unicodes",
        "width",
        "height",
        "note",
        "markColor",
        "lib",
    )

    def _reprContents(self) -> List[str]:
        contents: List[str] = [
            f"'{self.name}'",
        ]
        if self.layer is not None:
            contents.append(f"('{self.layer.name}')")
        return contents

    def copy(self: BaseGlyph) -> BaseGlyph:
        """Copy data from the current glyph into a new glyph.

        This new glyph object will not belong to a font.

        This will copy:

        - :attr:`name`
        - :attr:`unicodes`
        - :attr:`width`
        - :attr:`height`
        - :attr:`note`
        - :attr:`markColor`
        - :attr:`lib`
        - :attr:`contours`
        - :attr:`components`
        - :attr:`anchors`
        - :attr:`guidelines`
        - :attr:`image`

        :return: A new :class:`BaseGlyph` instance with the same attributes.

        Example::

            >>> copiedGlyph = glyph.copy()

        """
        return super(BaseGlyph, self).copy()

    def copyData(self: BaseGlyph, source: BaseGlyph) -> None:
        """Copy data from another glyph instance.

        Refer to :meth:`BaseGlyph.copy` for a list of values that will
        be copied.

        :param source: The source :class:`BaseGlyph` instance from which
            to copy data.

        Example::

            >>> glyph.copyData(sourceGlyph)

        """
        super(BaseGlyph, self).copyData(source)
        for contour in source.contours:
            self.appendContour(contour)
        for component in source.components:
            self.appendComponent(component=component)
        for anchor in source.anchors:
            self.appendAnchor(anchor=anchor)
        for guideline in source.guidelines:
            self.appendGuideline(guideline=guideline)
        sourceImage = source.image
        if sourceImage.data is not None:
            selfImage = self.addImage(data=sourceImage.data)
            selfImage.transformation = sourceImage.transformation
            selfImage.color = sourceImage.color

    # -------
    # Parents
    # -------

    # Layer

    _layer: Optional[BaseLayer] = None

    layer: dynamicProperty = dynamicProperty(
        "layer",
        """Get or set the glyph's parent layer object.

        The value must be a  :class:`BaseLayer` instance or :obj:`None`.

        :return: The :class:`BaseLayer` instance containing the glyph
            or :obj:`None`.

        Example::

            >>> layer = glyph.layer

        """,
    )

    def _get_layer(self) -> Optional[BaseLayer]:
        if self._layer is None:
            return None
        return self._layer

    def _set_layer(self, layer: Optional[BaseLayer]) -> None:
        self._layer = layer

    # Font

    font: dynamicProperty = dynamicProperty(
        "font",
        """Get the glyph's parent font object.

        This property is read-only.

        :return: The :class:`BaseFont` instance containing the glyph
            or :obj:`None`.

        Example::

            >>> font = glyph.font

        """,
    )

    def _get_font(self) -> Optional[BaseFont]:
        if self._layer is None:
            return None
        return self.layer.font

    # --------------
    # Identification
    # --------------

    # Name

    name: dynamicProperty = dynamicProperty(
        "base_name",
        """Get or set the name of the glyph.

        The value must be a :class:`str`.

        :return: A :class:`str` defining the name of the glyph.
        :raises ValueError: If attempting to set the name to one that
            already exists in the layer.

        Example::

            >>> glyph.name
            "A"
            >>> glyph.name = "A.alt"

        """,
    )

    def _get_base_name(self) -> str:
        value = self._get_name()
        if value is not None:
            value = normalizers.normalizeGlyphName(value)
        return value

    def _set_base_name(self, value: str) -> None:
        if value == self.name:
            return
        value = normalizers.normalizeGlyphName(value)
        layer = self.layer
        if layer is not None and value in layer:
            raise ValueError(f"A glyph with the name '{value}' already exists.")
        self._set_name(value)

    def _get_name(self) -> str:  # type: ignore[return]
        """Get the name of the native glyph.

        This is the environment implementation of the :attr:`BaseGlyph.name`
        property getter.

        :return A :class:`str` defining the name of the glyph. The value
            will be normalized with :func:`normalizers.normalizeLayerName`.

        .. important::

            Subclasses must override this method.

        """
        self.raiseNotImplementedError()

    def _set_name(self, value: str) -> None:
        """Set the name of the native glyph.

        This is the environment implementation of the :attr:`BaseGlyph.name`
        property setter.

        :param value: The name to assign to the glyph as a :class:`str`. The value
             will have been normalized with :func:`normalizers.normalizeGlyphName`
             and must be unique to the layer.
        :raises NotImplementedError: If the method has not been
            overridden by a subclass.

        .. important::

            Subclasses must override this method.

        """
        self.raiseNotImplementedError()

    # Unicodes

    unicodes: dynamicProperty = dynamicProperty(
        "base_unicodes",
        """Get or set the glyph's Unicode values.

        The value must be a :class:`list` or :class:`tuple` of :class:`int` or
        hexadecimal :class:`str` values, ordered from most to least important.

        :return: A :class:`tuple` of :class:`int` values representing the
            glyphs Unicode values in order from most to least important.

        Example::

            >>> glyph.unicodes
            (65,)
            >>> glyph.unicodes = [65, 66]
            >>> glyph.unicodes = []

        """,
    )

    def _get_base_unicodes(self) -> Tuple[int, ...]:
        value = self._get_unicodes()
        value = normalizers.normalizeGlyphUnicodes(value)
        return value

    def _set_base_unicodes(self, value: CollectionType[int]) -> None:
        value = tuple(value)
        value = normalizers.normalizeGlyphUnicodes(value)
        self._set_unicodes(value)

    def _get_unicodes(self) -> Tuple[int, ...]:  # type: ignore[return]
        """Get the Unicode values assigned to the glyph.

        This is the environment implementation of
        the :attr:`BaseGlyph.unicodes` property getter.

        :return: A :class:`tuple` of :class:`int` values representing
            the glyphs Unicode values in order from most to least important.
            The value will be normalized
            with :func:`normalizers.normalizeGlyphUnicodes(value)`.
        :raises NotImplementedError: If the method has not been
            overridden by a subclass.

        .. important::

            Subclasses must override this method.

        """
        self.raiseNotImplementedError()

    def _set_unicodes(self, value: CollectionType[int]) -> None:
        """Assign Unicode values to the glyph.

        This is the environment implementation of
        the :attr:`BaseGlyph.unicodes` property setter.

        :param value: A :class:`list` or :class:`tuple` of :class:`int`
            values in order from most to least important. The value will have
            been normalized with :func:`normalizers.normalizeGlyphUnicodes(value)`.
        :raises NotImplementedError: If the method has not been
            overridden by a subclass.

        .. important::

            Subclasses must override this method.

        """
        self.raiseNotImplementedError()

    unicode: dynamicProperty = dynamicProperty(
        "base_unicode",
        """Get or set the glyph's primary Unicode value.

        This property is equivalent to ``glyph.unicodes[0]`` and will reset
        :attr:`BaseGlyph.unicodes` to a :class:`tuple` containing that value,
        or to an empty :class:`tuple` if value is :obj:`None`.

        The value must be an :class:`int`, a hexadecimal :class:`str` or :obj:`None`.

        :return: An :class:`int` representing the glyphs primary Unicode
            value or :obj:`None`.

        Example::

            >>> glyph.unicode
            65
            >>> glyph.unicode = None
            None

        Interaction with the :attr:`BaseGlyph.unicodes` property::

            >>> glyph.unicodes
            (65, 67)
            >>> glyph.unicode = 65
            >>> glyph.unicodes
            (65,)
            >>> glyph.unicode = None
            >>> glyph.unicodes
            ()

        """,
    )

    def _get_base_unicode(self) -> Optional[int]:
        value = self._get_unicode()
        if value is not None:
            value = normalizers.normalizeGlyphUnicode(value)
        return value

    def _set_base_unicode(self, value: Optional[int]) -> None:
        if value is not None:
            value = normalizers.normalizeGlyphUnicode(value)
            self._set_unicode(value)
        else:
            self._set_unicodes(())

    def _get_unicode(self) -> Optional[int]:
        """Get the primary Unicode value assigned to the native glyph.

        This is the environment implementation of
        the :attr:`BaseGlyph.unicode` property getter.

        :return: An :class:`int` representing the glyphs primary Unicode
            value or :obj:`None`.

        .. note::

            Subclasses may override this method.

        """
        values = self.unicodes
        if values:
            return values[0]
        return None

    def _set_unicode(self, value: Optional[int]) -> None:
        """Assign the primary Unicode value to the native glyph.

        This is the environment implementation of
        the :attr:`BaseGlyph.unicode` property setter.

        :param value: The primary Unicode value to assign as an :class:`int`
            or :obj:`None`.

        .. note::

            Subclasses may override this method.

        """
        if value is None:
            self.unicodes = []
        else:
            self.unicodes = [value]

    def autoUnicodes(self) -> None:
        """Use heuristics to set the Unicode values in the glyph.

        Environments will define their own heuristics for
        automatically determining values.

        Example::

            >>> glyph.autoUnicodes()

        """
        self._autoUnicodes()

    def _autoUnicodes(self) -> None:
        """Use heuristics to set the Unicode values in the native glyph.

        This is the environment implementation of :meth:`BaseGlyph.autoUnicodes`.

        :return: Description of :obj:`None`.
        :raises NotImplementedError: If the method has not been
            overridden by a subclass.

        .. important::

            Subclasses must override this method.

        """
        self.raiseNotImplementedError()

    # -------
    # Metrics
    # -------

    # horizontal

    width: dynamicProperty = dynamicProperty(
        "base_width",
        """Get or set the width of the glyph.

        The value must be an :class:`int` or a :class:`float`.

        :return: An :class:`int` or a :class:`float` representing
            the width of the glyph.

        Example::

            >>> glyph.width
            500
            >>> glyph.width = 200

        """,
    )

    def _get_base_width(self) -> IntFloatType:
        value = self._get_width()
        value = normalizers.normalizeGlyphWidth(value)
        return value

    def _set_base_width(self, value: IntFloatType) -> None:
        value = normalizers.normalizeGlyphWidth(value)
        self._set_width(value)

    def _get_width(self) -> IntFloatType:  # type: ignore[return]
        """Get the width of the native glyph.

        This is the environment implementation of
        the :attr:`BaseGlyph.width` property getter.

        :return: An :class:`int` or a :class:`float` representing
            the width of the glyph.
        :raises NotImplementedError: If the method has not been
            overridden by a subclass.


        .. important::

            Subclasses must override this method.

        """
        self.raiseNotImplementedError()

    def _set_width(self, value: IntFloatType) -> None:
        """Set the width of the native glyph.

        This is the environment implementation of
        the :attr:`BaseGlyph.width` property setter.

        :param value: The glyph width as an :class:`int` or
            a :class:`float`.
        :raises NotImplementedError: If the method has not been
            overridden by a subclass.


        .. important::

            Subclasses must override this method.

        """
        self.raiseNotImplementedError()

    leftMargin: dynamicProperty = dynamicProperty(
        "base_leftMargin",
        """Get or set the glyph's left margin.

        The value must be either an :class:`int` or a :class:`float`.

        :return: The left glyph margin as an :class:`int` or a :class:`float`,
            or :obj:`None` if the glyph has no outlines.

        Example::

            >>> glyph.leftMargin
            35
            >>> glyph.leftMargin = 45

        """,
    )

    def _get_base_leftMargin(self) -> Optional[IntFloatType]:
        value = self._get_leftMargin()
        value = normalizers.normalizeGlyphLeftMargin(value)
        return value

    def _set_base_leftMargin(self, value: IntFloatType) -> None:
        normalizedValue = normalizers.normalizeGlyphLeftMargin(value)
<<<<<<< HEAD
        if normalizedValue is not None:
            self._set_leftMargin(normalizedValue)
=======
        # Avoid mypy conflict with normalizeGlyphLeftMargin -> Optional[IntFloat]
        if normalizedValue is None:
            raise TypeError("The value for leftMargin cannot be None.")
        self._set_leftMargin(normalizedValue)
>>>>>>> 70086bc8

    def _get_leftMargin(self) -> Optional[IntFloatType]:
        """Get the native glyph's left margin.

        This is the environment implementation of
        the :attr:`BaseGlyph.leftMargin` property getter.

        :return: The left glyph margin as an :class:`int` or a :class:`float`,
            or :obj:`None` if the glyph has no outlines.

        .. note::

            Subclasses may override this method.

        """
        bounds = self.bounds
        if bounds is None:
            return None
        xMin, yMin, xMax, yMax = bounds
        return xMin

    def _set_leftMargin(self, value: IntFloatType) -> None:
        """Set the native glyph's left margin.

        This is the environment implementation of
        the :attr:`BaseGlyph.leftMargin` property setter.

        :param value: The left glyph margin to set as an :class:`int` or
            a :class:`float`.

        .. note::

            Subclasses may override this method.

        """
        diff = value - self.leftMargin
        self.moveBy((diff, 0))
        self.width += diff

    rightMargin: dynamicProperty = dynamicProperty(
        "base_rightMargin",
        """Get or set the glyph's right margin.

        The value must be either an :class:`int` or a :class:`float`.

        :return: The right glyph margin as an :class:`int` or a :class:`float`,
            or :obj:`None` if the glyph has no outlines.

        Example::

            >>> glyph.rightMargin
            35
            >>> glyph.rightMargin = 45

        """,
    )

    def _get_base_rightMargin(self) -> Optional[IntFloatType]:
        value = self._get_rightMargin()
        value = normalizers.normalizeGlyphRightMargin(value)
        return value

    def _set_base_rightMargin(self, value: IntFloatType) -> None:
        normalizedValue = normalizers.normalizeGlyphRightMargin(value)
<<<<<<< HEAD
        if normalizedValue is not None:
            self._set_rightMargin(normalizedValue)
=======
        # Avoid mypy conflict with normalizeGlyphRightMargin -> Optional[IntFloat]
        if normalizedValue is None:
            raise TypeError("The value for rightMargin cannot be None.")
        self._set_rightMargin(normalizedValue)
>>>>>>> 70086bc8

    def _get_rightMargin(self) -> Optional[IntFloatType]:
        """Get the native glyph's right margin.

        This is the environment implementation of
        the :attr:`BaseGlyph.rightMargin` property getter.

        :return: The right glyph margin as an :class:`int` or a :class:`float`,
            or :obj:`None` if the glyph has no outlines.

        .. note::

            Subclasses may override this method.

        """
        bounds = self.bounds
        if bounds is None:
            return None
        xMin, yMin, xMax, yMax = bounds
        return self.width - xMax

    def _set_rightMargin(self, value: IntFloatType) -> None:
        """Set the native glyph's right margin.

        This is the environment implementation of
        the :attr:`BaseGlyph.rightMargin` property setter.

        :param value: The right glyph margin to set as an :class:`int` or
            a :class:`float`.

        .. note::

            Subclasses may override this method.

        """
        bounds = self.bounds
        if bounds is None:
            self.width = value
        else:
            xMin, yMin, xMax, yMax = bounds
            self.width = xMax + value

    # vertical

    height: dynamicProperty = dynamicProperty(
        "base_height",
        """Get or set the glyph's height.

        The value must be :class:`int` or :class:`float`.

        :return: The glyph height as an :class:`int` or a :class:`float`.

        Example::

            >>> glyph.height
            500
            >>> glyph.height = 200

        """,
    )

    def _get_base_height(self) -> IntFloatType:
        value = self._get_height()
        value = normalizers.normalizeGlyphHeight(value)
        return value

    def _set_base_height(self, value: IntFloatType) -> None:
        value = normalizers.normalizeGlyphHeight(value)
        self._set_height(value)

    def _get_height(self) -> IntFloatType:  # type: ignore[return]
        """Get the native glyph's height.

        This is the environment implementation of
        the :attr:`BaseGlyph.height` property getter.

        :return: The glyph height as an :class:`int` or :class:`float`.
        :raises NotImplementedError: If the method has not been
            overridden by a subclass.

        .. important::

            Subclasses must override this method.

        """
        self.raiseNotImplementedError()

    def _set_height(self, value: IntFloatType) -> None:
        """Set the native glyph's height.

        This is the environment implementation of the :attr:`BaseGlyph.height`
        property setter.

        :param value: The glyph height as an :class:`int` or :class:`float`.
        :raises NotImplementedError: If the method has not been
            overridden by a subclass.

        .. important::

            Subclasses must override this method.

        """
        self.raiseNotImplementedError()

    bottomMargin: dynamicProperty = dynamicProperty(
        "base_bottomMargin",
        """Get or set the glyph's bottom margin.

        The value must be either an :class:`int` or a :class:`float`.

        :return: The bottom glyph margin as an :class:`int` or a :class:`float`,
            or :obj:`None` to indicate that the glyph has no outlines.

        Example::

            >>> glyph.bottomMargin
            35
            >>> glyph.bottomMargin = 45

        """,
    )

    def _get_base_bottomMargin(self) -> Optional[IntFloatType]:
        value = self._get_bottomMargin()
        value = normalizers.normalizeGlyphBottomMargin(value)
        return value

    def _set_base_bottomMargin(self, value: IntFloatType) -> None:
        normalizedValue = normalizers.normalizeGlyphBottomMargin(value)
<<<<<<< HEAD
        if normalizedValue is not None:
            self._set_bottomMargin(normalizedValue)
=======
        # Avoid mypy conflict with normalizeGlyphBottomMargin -> Optional[IntFloat]
        if normalizedValue is None:
            raise TypeError("The value for bottomMargin cannot be None.")
        self._set_bottomMargin(normalizedValue)
>>>>>>> 70086bc8

    def _get_bottomMargin(self) -> Optional[IntFloatType]:
        """Get the native glyph's bottom margin.

        This is the environment implementation of
        the :attr:`BaseGlyph.bottomMargin` property getter.

        :return: The bottom glyph margin as an :class:`int` or a :class:`float`,
            or :obj:`None` to indicate that the glyph has no outlines.

        .. note::

            Subclasses may override this method.

        """
        bounds = self.bounds
        if bounds is None:
            return None
        xMin, yMin, xMax, yMax = bounds
        return yMin

    def _set_bottomMargin(self, value: IntFloatType) -> None:
        """Set the native glyph's bottom margin.

        This is the environment implementation of
        the :attr:`BaseGlyph.bottomMargin` property setter.

        :param value: The bottom glyph margin to set as an :class:`int` or
            a :class:`float`.

        .. note::

            Subclasses may override this method.

        """
        diff = value - self.bottomMargin
        self.moveBy((0, diff))
        self.height += diff

    topMargin: dynamicProperty = dynamicProperty(
        "base_topMargin",
        """Get or set the glyph's top margin.

        The value must be either an :class:`int` or a :class:`float`.

        :return: The top glyph margin as an :class:`int` or a :class:`float`,
            or :obj:`None` to indicate that the glyph has no outlines.

        Example::

            >>> glyph.topMargin
            35
            >>> glyph.topMargin = 45
        """,
    )

    def _get_base_topMargin(self) -> Optional[IntFloatType]:
        value = self._get_topMargin()
        value = normalizers.normalizeGlyphTopMargin(value)
        return value

    def _set_base_topMargin(self, value: IntFloatType) -> None:
        normalizedValue = normalizers.normalizeGlyphTopMargin(value)
<<<<<<< HEAD
        if normalizedValue is not None:
            self._set_topMargin(normalizedValue)
=======
        # Avoid mypy conflict with normalizeGlyphTopMargin -> Optional[IntFloat]
        if normalizedValue is None:
            raise TypeError("The value for topMargin cannot be None.")
        self._set_topMargin(normalizedValue)
>>>>>>> 70086bc8

    def _get_topMargin(self) -> Optional[IntFloatType]:
        """Get the native glyph's top margin.

        This is the environment implementation of
        the :attr:`BaseGlyph.topMargin` property getter.

        :return: The top glyph margin as an :class:`int` or a :class:`float`,
            or :obj:`None` to indicate that the glyph has no outlines.

        .. note::

            Subclasses may override this method.

        """
        bounds = self.bounds
        if bounds is None:
            return None
        xMin, yMin, xMax, yMax = bounds
        return self.height - yMax

    def _set_topMargin(self, value: IntFloatType) -> None:
        """Set the native glyph's top margin.

        This is the environment implementation of
        the :attr:`BaseGlyph.topMargin` property setter.

        :param value: The top glyph margin to set as an :class:`int` or
            a :class:`float`.

        .. note::

            Subclasses may override this method.

        """
        bounds = self.bounds
        if bounds is None:
            self.height = value
        else:
            xMin, yMin, xMax, yMax = bounds
            self.height = yMax + value

    # ----
    # Pens
    # ----

    def getPen(self) -> PenType:
        """Return a pen object for adding outline data  to the glyph.

        :return: An instance of an :class:`~fontTools.pens.basePen.AbstractPen`
            subclass.
        :raises NotImplementedError: If the method has not been overridden by a
            subclass.

        Example::

            >>> pen = glyph.getPen()

        """
        self.raiseNotImplementedError()

    def getPointPen(self) -> PointPenType:
        """Return a point pen object for adding outline data to the glyph.

        :return: An instance of
            an :class:`~fontTools.pens.pointPen.AbstractPointPen` subclass.
        :raises NotImplementedError: If the method has not been overridden by a
            subclass.

        Example::

            >>> pointPen = glyph.getPointPen()

        """
        self.raiseNotImplementedError()

    def draw(
        self, pen: PenType, contours: bool = True, components: bool = True
    ) -> None:
        """Draw the glyph's outline data to the given pen object.

        :param pen: The :class:`~fontTools.pens.basePen.AbstractPen` subclass
            instance to which the data should be drawn.
        :param contours: Whether to draw data from the glyph's contours.
            Defaults to :obj:`True`
        :param components: Whether to draw data from the glyph's contours.
            Defaults to :obj:`True`

        Example::

            >>> glyph.draw(pen)
            >>> glyph.draw(pen, contours=False)
            >>> glyph.draw(pen, components=False)

        """
        if contours:
            for contour in self:
                contour.draw(pen)
        if components:
            for component in self.components:
                component.draw(pen)

    def drawPoints(
        self, pen: PointPenType, contours: bool = True, components: bool = True
    ) -> None:
        """Draw the glyph's outline data to the given point pen object.

        :param pen: The :class:`~fontTools.pens.pointPen.AbstractPointPen`
            subclass instance to which the data should be drawn.
        :param contours: Whether to draw data from the glyph's contours.
            Defaults to :obj:`True`
        :param components: Whether to draw data from the glyph's contours.
            Defaults to :obj:`True`.

        Example::

            >>> glyph.drawPoints(pointPen)
            >>> glyph.drawPoints(pointPen, contours=False)
            >>> glyph.drawPoints(pointPen, components=False)

        """
        if contours:
            for contour in self:
                contour.drawPoints(pen)
        if components:
            for component in self.components:
                component.drawPoints(pen)

    # -----------------------------------------
    # Contour, Component and Anchor Interaction
    # -----------------------------------------

    def clear(
        self,
        contours: bool = True,
        components: bool = True,
        anchors: bool = True,
        guidelines: bool = True,
        image: bool = True,
    ) -> None:
        """Clear the glyph data.

        This will clear:

        - :attr:`contours`
        - :attr:`components`
        - :attr:`anchors`
        - :attr:`guidelines`
        - :attr:`image`

        The clearing of portions of the glyph may be turned off with the listed
        parameters.

        :param contours: Whether to clear the glyph's contour data.
            Defaults to :obj:`True`
        :param components: Whether to clear the glyph's component data.
            Defaults to :obj:`True`
        :param anchors: Whether to clear the glyph's anchor data.
            Defaults to :obj:`True`
        :param guidelines: Whether to clear the glyph's guideline data.
            Defaults to :obj:`True`
        :param image: Whether to clear the glyph's image data.
            Defaults to :obj:`True`

        Example::

            >>> glyph.clear()
            >>> glyph.clear(guidelines=False)

        """
        self._clear(
            contours=contours,
            components=components,
            anchors=anchors,
            guidelines=guidelines,
            image=image,
        )

    def _clear(
        self,
        contours: bool,
        components: bool,
        anchors: bool,
        guidelines: bool,
        image: bool,
    ) -> None:
        """Clear the native glyph data.

        This is the environment implementation of :meth:`BaseGlyph.clear`.

        :param contours: Whether to clear the glyph's contour data.
        :param components: Whether to clear the glyph's component data.
        :param anchors: Whether to clear the glyph's anchor data.
        :param guidelines: Whether to clear the glyph's guideline data.
        :param image: Whether to clear the glyph's image data.

        .. note::

            Subclasses may override this method.

        """
        if contours:
            self.clearContours()
        if components:
            self.clearComponents()
        if anchors:
            self.clearAnchors()
        if guidelines:
            self.clearGuidelines()
        if image:
            self.clearImage()

    def appendGlyph(
        self,
        other: BaseGlyph,
        offset: Optional[PairCollectionType[IntFloatType]] = None,
    ) -> None:
        """Append data from `other` to new objects in the glyph.

        This will append:

        - :attr:`contours`
        - :attr:`components`
        - :attr:`anchors`
        - :attr:`guidelines`

        :param other: The :class:`BaseGlyph` instace containing the source
            data to append.
        :param offset: The x and y shift values to be applied to the
            appended data as a :ref:`type-coordinate`, or :obj:`None`
            representing an offset of ``(0, 0)``.

        Example::

            >>> glyph.appendGlyph(otherGlyph)
            >>> glyph.appendGlyph(otherGlyph, (100, 0))

        """
        if offset is None:
            offset = (0, 0)
        normalizedOffset = normalizers.normalizeTransformationOffset(offset)
        self._appendGlyph(other, normalizedOffset)

    def _appendGlyph(
        self, other: BaseGlyph, offset: PairCollectionType[IntFloatType]
    ) -> None:
        """Append data from `other` to new objects in the native glyph.

        This is the environment implementation of :meth:`BaseGlyph.appendGlyph`.

        :param other: The :class:`BaseGlyph` instace containing the source
            data to append.
        :param offset: The x and y shift values to be applied to the
            appended data as a :ref:`type-coordinate`.

        .. note::

            Subclasses may override this method.

        """
        other = other.copy()
        if offset != (0, 0):
            other.moveBy(offset)
        for contour in other.contours:
            self.appendContour(contour)
        for component in other.components:
            self.appendComponent(component=component)
        for anchor in other.anchors:
            self.appendAnchor(anchor=anchor)
        for guideline in other.guidelines:
            self.appendGuideline(guideline=guideline)

    def _setGlyphInContour(self, contour: BaseContour) -> None:
        if contour.glyph is None:
            contour.glyph = self

    contours: dynamicProperty = dynamicProperty(
        "contours",
        """Get all contours in the glyph.

        This property is read-only.

        :return: A :class:`tuple` of :class:`BaseContour` objects.

        Example::

            >>> contours = glyph.contours

        """,
    )

    def _get_contours(self) -> Tuple[BaseContour, ...]:
        """Get all contours in the native glyph.

        This is the environment implementation of the :attr:`BaseGlyph.contours`
        property getter.

        :return: A :class:`tuple` of :class:`BaseContour` subclass instances.

        .. note::

            Subclasses may override this method.

        """
        return tuple(self[i] for i in range(len(self)))

    def __len__(self) -> int:
        """Get the number of contours in the glyph.

        :return: An :class:`int` representing the number of contours in the
            glyph.

        Example::

            >>> len(glyph)
            2

        """
        return self._lenContours()

    def _lenContours(self, **kwargs: Any) -> int:  # type: ignore[return]
        r"""Get the number of contours in the native glyph.

        This is the environment implementation of :meth:`BaseGlyph.__len__`.

        :param \**kwargs: Additional keyword arguments.
        :return: An :class:`int` representing the number of contours in the
            glyph.

        .. important::

            Subclasses must override this method.

        """
        self.raiseNotImplementedError()

    def __iter__(self) -> Iterator[BaseContour]:
        """Iterate through all contours in the glyph.

        :return: An iterator of :class:`BaseContour` instances.

        Example::

            >>> for contour in glyph:
            ...     contour.reverse()

        """
        return self._iterContours()

    def _iterContours(self, **kwargs: Any) -> Iterator[BaseContour]:
        r"""Iterate through all contours in the native glyph.

        This is the environment implementation of :meth:`BaseGlyph.__iter__`.

        :param \**kwargs: Additional keyword arguments.
        :return: An iterator of :class:`BaseContour` subclass instances.

        .. note::

            Subclasses may override this method.

        """
        count = len(self)
        index = 0
        while count:
            yield self[index]
            count -= 1
            index += 1

    def __getitem__(self, index: int) -> BaseContour:
        """Get the contour located at the given index from the glyph.

        :param index: The index of the glyph to return as an :class:`int`.
        :return: An instance of the :class:`BaseContour` class.
        :raises ValueError: If no contour is located at the given index.

        Example::

            >>> contour = glyph[0]

        """
        normalizedIndex = normalizers.normalizeIndex(index)
        if normalizedIndex is None or normalizedIndex >= len(self):
            raise ValueError(f"No contour located at index {normalizedIndex}.")
        contour = self._getContour(normalizedIndex)
        self._setGlyphInContour(contour)
        return contour

    def _getContour(self, index: int, **kwargs: Any) -> BaseContour:  # type: ignore[return]
        r"""Get the contour located at the given index from the native glyph.

        :param index: The index of the contour to return as an :class:`int`.
        :param \**kwargs: Additional keyword arguments.
        :return: An instance of a :class:`BaseContour` subclass.

        Subclasses must override this method.

        """
        self.raiseNotImplementedError()

    def _getContourIndex(self, contour: BaseContour) -> int:
        for i, other in enumerate(self.contours):
            if contour == other:
                return i
        raise FontPartsError("The contour could not be found.")

    def appendContour(
        self,
        contour: BaseContour,
        offset: Optional[PairCollectionType[IntFloatType]] = None,
    ) -> BaseContour:
        """Append the given contour's data to the glyph.

        :param contour: The :class:`BaseContour` instace containing the source
            data to append.
        :param offset: The x and y shift values to be applied to the
            appended data as a :ref:`type-coordinate`,
            or :obj:`None` representing an offset of ``(0, 0)``.
        :return: A :class:`BaseContour` instance containing the appended data.

        Example::

            >>> contour = glyph.appendContour(contour)
            >>> contour = glyph.appendContour(contour, (100, 0))

        """
        normalizedContour = normalizers.normalizeContour(contour)
        if offset is None:
            offset = (0, 0)
        normalizedOffset = normalizers.normalizeTransformationOffset(offset)
        return self._appendContour(normalizedContour, normalizedOffset)

    def _appendContour(
        self,
        contour: BaseContour,
        offset: PairCollectionType[IntFloatType],
        **kwargs: Any,
    ) -> BaseContour:
        r"""Append the given contour's data to the native glyph.

        This is the environment implementation of :meth:`BaseGlyph.appendContour`.

        :param contour: The :class:`BaseContour` instace containing the source
            data to append.
        :param offset: The x and y shift values to be applied to the appended
            data as a :ref:`type-coordinate`.
        :param \**kwargs: Additional keyword arguments.
        :return: A :class:`BaseContour` instance containing the appended data.

        .. note::

            Subclasses may override this method.

        """
        pointPen = self.getPointPen()
        if offset != (0, 0):
            copy = contour.copy()
            copy.moveBy(offset)
            copy.drawPoints(pointPen)
        else:
            contour.drawPoints(pointPen)
        return self[-1]

    def removeContour(self, contour: Union[BaseContour, int]) -> None:
        """Remove the given contour from the glyph.

        :param contour: The contour to remove as a :class:`BaseContour`
            instance or an :class:`int` representing a contour index.
        :raises ValueError: If no contour can be found at the given `index`.

        Example::

            >>> glyph.removeContour(contour)

        """
        if isinstance(contour, int):
            index = contour
        else:
            index = self._getContourIndex(contour)
        normalizedIndex = normalizers.normalizeIndex(index)
<<<<<<< HEAD
=======
        # Avoid mypy conflict with normalizeIndex -> Optional[int]
>>>>>>> 70086bc8
        if normalizedIndex is None:
            return
        if normalizedIndex >= len(self):
            raise ValueError(f"No contour located at index {normalizedIndex}.")
        self._removeContour(normalizedIndex)

    def _removeContour(self, index: int, **kwargs: Any) -> None:
        r"""Remove the given contour from the native glyph.

        This is the environment implementation
        of :meth:`BaseGlyph.removeContour`.

        :param contour: The contour to remove as a :class:`BaseContour`
            instance or an :class:`int` representing a contour index.
        :param \**kwargs: Additional keyword arguments.

        :raises NotImplementedError: If the method has not been
            overridden by a subclass.

        .. important::

            Subclasses must override this method.

        """
        self.raiseNotImplementedError()

    def clearContours(self) -> None:
        """Clear all contours in the glyph.

        Example::

            >>> glyph.clearContours()

        """
        self._clearContours()

    def _clearContours(self) -> None:
        """Clear all contours in the native glyph.

        This is the environment implementation
        of :meth:`BaseGlyph.clearContours`.

        .. note::

            Subclasses may override this method.

        """
        for _ in range(len(self)):
            self.removeContour(-1)

    def removeOverlap(self) -> None:
        """Perform a remove overlap operation on the glyph's contours.

        The behavior of this may vary across environments.

        Example::

            >>> glyph.removeOverlap()

        """
        self._removeOverlap()

    def _removeOverlap(self) -> None:
        """Perform a remove overlap operation on the native glyph's contours.

        This is the environment implementation
        of :meth:`BaseGlyph.removeOverlap`.

        :raises NotImplementedError: If the method has not been
            overridden by a subclass.

        .. important::

            Subclasses must implement this method.

        """
        self.raiseNotImplementedError()

    # Components

    def _setGlyphInComponent(self, component: BaseComponent) -> None:
        if component.glyph is None:
            component.glyph = self

    components: dynamicProperty = dynamicProperty(
        "components",
        """Get all components in the glyph.

        This property is read-only.

        :return: A :class:`tuple` of :class:`BaseComponent` instances.

        Example::

            >>> components = glyph.components

        """,
    )

    def _get_components(self) -> Tuple[BaseComponent, ...]:
        """Get all components in the native glyph.

        This is the environment implementation of
        the :attr:`BaseGlyph.components` property getter.

        :return: A :class:`tuple` of :class:`BaseComponent` subclass instances.

        .. note::

            Subclasses may override this method.

        """
        return tuple(
            self._getitem__components(i) for i in range(self._len__components())
        )

    def _len__components(self) -> int:
        return self._lenComponents()

    def _lenComponents(self, **kwargs: Any) -> int:  # type: ignore[return]
        r"""Get the number of components in the glyph.

        :param \**kwargs: Additional keyword arguments.
        :return: An :class:`int` indicating the number of components in the
            glyph.
        :raises NotImplementedError: If the method has not been
            overridden by a subclass.

        .. important::

            Subclasses must override this method.

        """
        self.raiseNotImplementedError()

    def _getitem__components(self, index: int) -> BaseComponent:
        normalizedIndex = normalizers.normalizeIndex(index)
        if normalizedIndex is None or normalizedIndex >= self._len__components():
            raise ValueError(f"No component located at index {normalizedIndex}.")
        component = self._getComponent(normalizedIndex)
        self._setGlyphInComponent(component)
        return component

    def _getComponent(self, index: int, **kwargs: Any) -> BaseComponent:  # type: ignore[return]
        r"""Get the component at the given index from the native glyph.

        :param index: The index of the component to return as an :class:`int`.
        :param \**kwargs: Additional keyword arguments.
        :return: An instance of a :class:`BaseComponent` subclass.
        :raises NotImplementedError: If the method has not been
            overridden by a subclass.

        .. important::

            Subclasses must override this method.

        """
        self.raiseNotImplementedError()

    def _getComponentIndex(self, component: BaseComponent) -> int:
        for i, other in enumerate(self.components):
            if component == other:
                return i
        raise FontPartsError("The component could not be found.")

    def appendComponent(
        self,
        baseGlyph: Optional[str] = None,
        offset: Optional[PairCollectionType[IntFloatType]] = None,
        scale: Optional[TransformationType] = None,
        component: Optional[BaseComponent] = None,
    ) -> BaseComponent:
        """Append a component to the glyph.

        If `baseGlyph`, `offset` or `scale` is specified, those values will be
        used instead of the values in the given `component`.

        :param baseGlyph: An optional glyph name to append as a component.
            Defaults to :obj:`None`.
        :param offset: The x and y shift values to be applied to the
            appended data as a :ref:`type-coordinate`,
            or :obj:`None` representing an offset of ``(0, 0)``.
            Defaults to :obj:`None`
        :param scale: The x and y scale values that should be applied to
            the appended component as a :class:`tuple` of :class:`int`
            or :class:`float` values, or :obj:`None` representing a scale of
            ``(1.0, 1.0)``. Defaults to :obj:`None`
        :param component: An optional :class:`BaseComponent` instance from which
            to copy attribute values. Defaults to :obj:`None`.
        :return: The newly appended :class:`BaseComponent` instance.
        :raises FontPartsError: If the `baseGlyph` refers to the current glyph
            instance, which would result in a component referencing itself. This
            is not permitted.

        Example::

            >>> component = glyph.appendComponent("A")
            >>> component = glyph.appendComponent("A", offset=(10, 20))
            >>> component = glyph.appendComponent("A", scale=(1.0, 2.0))

        """
        identifier = None
        sxy = 0
        syx = 0
        if component is not None:
            normalizedComponent = normalizers.normalizeComponent(component)
            if baseGlyph is None:
                baseGlyph = normalizedComponent.baseGlyph
            sx, sxy, syx, sy, ox, oy = normalizedComponent.transformation
            if offset is None:
                offset = (ox, oy)
            if scale is None:
                scale = (sx, sy)
            if baseGlyph is None:
                baseGlyph = normalizedComponent.baseGlyph
            if normalizedComponent.identifier is not None:
                existing = set(
                    c.identifier for c in self.components if c.identifier is not None
                )
                if normalizedComponent.identifier not in existing:
                    identifier = normalizedComponent.identifier
<<<<<<< HEAD
        if baseGlyph is None:
            raise TypeError("Base glyph cannot be None.")
        normalizedBaseGlyph = normalizers.normalizeGlyphName(baseGlyph)
        if self.name == normalizedBaseGlyph:
            raise FontPartsError(
                "A glyph cannot contain a component referencing itself."
            )
=======
        if baseGlyph is not None:
            normalizedBaseGlyph = normalizers.normalizeGlyphName(baseGlyph)
            if self.name == normalizedBaseGlyph:
                raise FontPartsError(
                    "A glyph cannot contain a component referencing itself."
                )
>>>>>>> 70086bc8
        if offset is None:
            offset = (0, 0)
        if scale is None:
            scale = (1, 1)
        normalizedOffset = normalizers.normalizeTransformationOffset(offset)
        normalizedScale = normalizers.normalizeTransformationScale(scale)
        ox, oy = normalizedOffset
        sx, sy = normalizedScale
        transformation = (sx, sxy, syx, sy, ox, oy)
        normalizedIdentifier = normalizers.normalizeIdentifier(identifier)
        return self._appendComponent(
            normalizedBaseGlyph,
            transformation=transformation,
            identifier=normalizedIdentifier,
        )

    def _appendComponent(
        self,
        baseGlyph: str,
        transformation: Optional[SextupleCollectionType[IntFloatType]],
        identifier: Optional[str],
        **kwargs: Any,
    ) -> BaseComponent:
        r"""Append a component to the native glyph.

        This is the environment implementation of :meth:`BaseGlyph.appendComponent`.

        :param baseGlyph: The glyph name to append as a component.
        :param transformation: The :ref:`type-transformation` values to be applied
            to the appended data or :obj:`None`.
        :param identifier: A valid, nonconflicting :ref:`type-identifier` as
            a :clss:`str` or :obj:`None`.
        :param \**kwargs: Additional keyword arguments.
        :return: The newly appended :class:`BaseComponent` subclass instance.

        .. note::

            Subclasses may override this method.

        """
        pointPen = self.getPointPen()
        pointPen.addComponent(
            baseGlyph, transformation=transformation, identifier=identifier
        )
        return self.components[-1]

    def removeComponent(self, component: Union[BaseComponent, int]) -> None:
        """Remove the specified component from the glyph.

        :param component: The component to remove as a :class:`BaseComponent`
            instance or an :class:`int` representing the component's index.

        :raises ValueError: If no component can be found at the given `index`.

        Example::

            >>> glyph.removeComponent(component)

        """
        if isinstance(component, int):
            index = component
        else:
            index = self._getComponentIndex(component)
        normalizedIndex = normalizers.normalizeIndex(index)
<<<<<<< HEAD
=======
        # Avoid mypy conflict with normalizeIndex -> Optional[int]
>>>>>>> 70086bc8
        if normalizedIndex is None:
            return
        if normalizedIndex >= self._len__components():
            raise ValueError(f"No component located at index {normalizedIndex}.")
        self._removeComponent(normalizedIndex)

    def _removeComponent(self, index: int, **kwargs: Any) -> None:
        r"""Remove the specified component from the native glyph.

        This is the environment implementation of :meth:`BaseGlyph.removeComponent`.

        :param index: The index of the component to remove as an :class:`int`.
        :param \**kwargs: Additional keyword arguments.
        :raises NotImplementedError: If the method has not been overridden by a
            subclass.

        .. important::

            Subclasses must override this method.

        """
        self.raiseNotImplementedError()

    def clearComponents(self) -> None:
        """Clear all components in the glyph.

        Example::

            >>> glyph.clearComponents()

        """
        self._clearComponents()

    def _clearComponents(self) -> None:
        """Clear all components in the native glyph.

        This is the environment implementation
        of :meth:`BaseGlyph.clearComponents`.

        .. note::

            Subclasses may override this method.

        """
        for _ in range(self._len__components()):
            self.removeComponent(-1)

    def decompose(self) -> None:
        """Decompose all components in the glyph to contours.

        Example::

            >>> glyph.decompose()

        """
        self._decompose()

    def _decompose(self) -> None:
        """Decompose all components in the native glyph to contours.

        .. note::

            Subclasses may override this method.

        """
        for component in self.components:
            component.decompose()

    # Anchors

    def _setGlyphInAnchor(self, anchor: BaseAnchor) -> None:
        if anchor.glyph is None:
            anchor.glyph = self

    anchors: dynamicProperty = dynamicProperty(
        "anchors",
        """Get all anchors in the glyph.

        This property is read-only.

        :return: A :class:`tuple` of :class:`BaseAnthor` instances.

        Example::

            >>> anchors = glyph.anchors

        """,
    )

    def _get_anchors(self) -> Tuple[BaseAnchor, ...]:
        """Get all anchors in the native glyph.

        :return: A :class:`tuple` of :class:`BaseAnthor` subclass instances.

        .. note::

            Subclasses may override this method.

        """
        return tuple(self._getitem__anchors(i) for i in range(self._len__anchors()))

    def _len__anchors(self) -> int:
        return self._lenAnchors()

    def _lenAnchors(self, **kwargs: Any) -> int:  # type: ignore[return]
        r"""Get the number of anchors in the ntive glyph.

        :param \**kwargs: Additional keyword arguments.
        :return: An :class:`int` indicating the number of anchors in the glyph.
        :raises NotImplementedError: If the method has not been overridden by a
            subclass.

        .. important::

            Subclasses must override this method.

        """
        self.raiseNotImplementedError()

    def _getitem__anchors(self, index: int) -> BaseAnchor:
        normalizedIndex = normalizers.normalizeIndex(index)
        if normalizedIndex is None or normalizedIndex >= self._len__anchors():
<<<<<<< HEAD
            raise ValueError(f"No anchor located at index {index}.")
=======
            raise ValueError(f"No anchor located at index {normalizedIndex}.")
>>>>>>> 70086bc8
        anchor = self._getAnchor(normalizedIndex)
        self._setGlyphInAnchor(anchor)
        return anchor

    def _getAnchor(self, index: int, **kwargs: Any) -> BaseAnchor:  # type: ignore[return]
        r"""Get the anchor at the given index from the native glyph.

        :param index: The index of the anchor to get as an :class:`int`.
        :param \**kwargs: Additional keyword arguments.
        :return: An instance of a :class:`BaseAnchor` subclass.
        :raises NotImplementedError: If the method has not been overridden by a
            subclass.

        .. important::

            Subclasses must override this method.

        """
        self.raiseNotImplementedError()

    def _getAnchorIndex(self, anchor: BaseAnchor) -> int:
        for i, other in enumerate(self.anchors):
            if anchor == other:
                return i
        raise FontPartsError("The anchor could not be found.")

    def appendAnchor(
        self,
        name: Optional[str] = None,
        position: Optional[PairCollectionType[IntFloatType]] = None,
        color: Optional[QuadrupleCollectionType[IntFloatType]] = None,
        anchor: Optional[BaseAnchor] = None,
    ) -> BaseAnchor:
        """Append an anchor to the glyph.

        If `name`, `position` or `color` are specified, those values will be
        used instead of the values in the given anchor object.

        :param name: An optional name to be assigned to the anchor as
            a :class:`str`. Defaults to :obj:`None`.
        :param position: The optional x and y location to be applied to the
         anchor as a :ref:`type-coordinate`. Defaults to :obj:`None`.
        :param color: The optional color to be applied to the anchor as
            a :ref:`type-color`. Defaults to :obj:`None`.
        :param anchor: An optional :class:`BaseAnchor` instance from which
            attribute values will be copied. Defualts to :obj:`None`.
        :return: The newly appended :class:`BaseAnchor` instance.

        Example::

            >>> anchor = glyph.appendAnchor("top", (10, 20))
            >>> anchor = glyph.appendAnchor("top", (10, 20), color=(1, 0, 0, 1))

        """
        identifier = None
        if anchor is not None:
            anchor = normalizers.normalizeAnchor(anchor)
            if name is None:
                name = anchor.name
            if position is None:
                position = anchor.position
            if color is None:
                color = anchor.color
            if anchor.identifier is not None:
                existing = {
                    a.identifier for a in self.anchors if a.identifier is not None
                }
<<<<<<< HEAD
                if normalizedAnchor.identifier not in existing:
                    identifier = normalizedAnchor.identifier
        if name is None:
            raise TypeError("Name cannot be None.")
        normalizedName = normalizers.normalizeAnchorName(name)
        if position is None:
            raise TypeError("Position cannot be None.")
        normalizedPosition = normalizers.normalizeCoordinateTuple(position)
        if color is not None:
            normalizedColor = normalizers.normalizeColor(color)
=======
                if anchor.identifier not in existing:
                    identifier = anchor.identifier
        if name is not None:
            name = normalizers.normalizeAnchorName(name)
>>>>>>> 70086bc8
        else:
            raise ValueError("Name can not be None.")
        if position is not None:
            position = normalizers.normalizeCoordinateTuple(position)
        if color is not None:
            color = normalizers.normalizeColor(color)
        identifier = normalizers.normalizeIdentifier(identifier)
        return self._appendAnchor(
            name,
            position=position,
            color=color,
            identifier=identifier,
        )

    def _appendAnchor(
        self,  # type: ignore[return]
        name: str,
        position: Optional[PairCollectionType[IntFloatType]],
        color: Optional[QuadrupleCollectionType[IntFloatType]],
        identifier: Optional[str],
        **kwargs: Any,
    ) -> BaseAnchor:
        r"""Append an anchor to the native glyph.

        This is the environment implementation of :meth:`BaseGlyph.appendAnchor`.

        :param name: The name to be assigned to the anchor as a :class:`str`
            or :obj:`None`.
        :param position: The x and y location to be applied to the anchor as
            a :ref:`type-coordinate` or :obj:`None`.
        :param color: The color to be applied to the anchor as
         a :ref:`type-color` or :obj:`None`.
        :param identifier: A valid, nonconflicting :ref:`type-identifier` as
            a :clss:`str` or :obj:`None`.
        :param \**kwargs: Additional keyword arguments.
        :return: The newly appended :class:`BaseAnchor` subclass instance.
        :raises NotImplementedError: If the method has not been overridden by a
            subclass.

        .. note::

            Subclasses may override this method.

        """
        self.raiseNotImplementedError()

    def removeAnchor(self, anchor: Union[BaseAnchor, int]) -> None:
        """Remove the given anchor from the glyph.

        :param anchor: The anchor to remove as a :class:`BaseAnchor` intance,
            or an :class:`int` representing the anchor's index.

        :raises ValueError: If no anchor can be found at the given `index`.

        Example::

            >>> glyph.removeAnchor(anchor)

        """
        if isinstance(anchor, int):
            index = anchor
        else:
            index = self._getAnchorIndex(anchor)
        normalizedIndex = normalizers.normalizeIndex(index)
<<<<<<< HEAD
=======
        # Avoid mypy conflict with normalizeIndex -> Optional[int]
>>>>>>> 70086bc8
        if normalizedIndex is None:
            return
        if normalizedIndex >= self._len__anchors():
            raise ValueError(f"No anchor located at index {normalizedIndex}.")
        self._removeAnchor(normalizedIndex)

    def _removeAnchor(self, index: int, **kwargs: Any) -> None:
        r"""Remove the given anchor from the glyph.

        This is the environment implementation of :meth:`BaseGlyph.removeAnchor`.

        :param index: The index of the anchor to remove as an :class:`int`.
        :param \**kwargs: Additional keyword arguments.

        :raises NotImplementedError: If the method has not been overridden by a
            subclass.

        .. important::

            Subclasses must override this method.

        """
        self.raiseNotImplementedError()

    def clearAnchors(self) -> None:
        """Clear all anchors in the glyph.

        Example::

            >>> glyph.clearAnchors()

        """
        self._clearAnchors()

    def _clearAnchors(self) -> None:
        """Clear all anchors in the native glyph.

        This is the environment implementation of :meth:`BaseGlyph.clearAnchors`.

        .. note::

            Subclasses may override this method.

        """
        for _ in range(self._len__anchors()):
            self.removeAnchor(-1)

    # ----------
    # Guidelines
    # ----------

    def _setGlyphInGuideline(self, guideline: BaseGuideline) -> None:
        if guideline.glyph is None:
            guideline.glyph = self

    guidelines: dynamicProperty = dynamicProperty(
        "guidelines",
        """Get all guidelines in the glyph.

        This property is read-only.

        :return: A :class:`tuple` of :class:`BaseGuideline` instances.

        Example::

            >>> guidelines = glyph.guidelines

        """,
    )

    def _get_guidelines(self) -> Tuple[BaseGuideline, ...]:
        """Get all guidelines in the glyph.

        This is the environment implementation of
        the :attr:`BaseGlyph.guidelines` property getter.

        :return: A :class:`tuple` of :class:`BaseGuideline` subclass instances.

        .. note::

            Subclasses may override this method.

        """
        return tuple(
            self._getitem__guidelines(i) for i in range(self._len__guidelines())
        )

    def _len__guidelines(self) -> int:
        return self._lenGuidelines()

    def _lenGuidelines(self, **kwargs: Any) -> int:  # type: ignore[return]
        r"""Get the number of guidelines in the ntive glyph.

        :param \**kwargs: Additional keyword arguments.
        :return: An :class:`int` indicating the number of guidelines in the
            glyph.
        :raises NotImplementedError: If the method has not been overridden by a
            subclass.

        .. important::

            Subclasses must override this method.

        """
        self.raiseNotImplementedError()

    def _getitem__guidelines(self, index: int) -> BaseGuideline:
        normalizedIndex = normalizers.normalizeIndex(index)
        if normalizedIndex is None or normalizedIndex >= self._len__guidelines():
            raise ValueError(f"No guideline located at index {normalizedIndex}.")
        guideline = self._getGuideline(normalizedIndex)
        self._setGlyphInGuideline(guideline)
        return guideline

    def _getGuideline(self, index: int, **kwargs: Any) -> BaseGuideline:  # type: ignore[return]
        r"""Get the anchor at the given index from the native glyph.

        :param index: The index of the guideline to get as an :class:`int`.
        :param \**kwargs: Additional keyword arguments.
        :return: An instance of a :class:`BaseGuideline` subclass.
        :raises NotImplementedError: If the method has not been overridden by a
            subclass.

        .. important::

            Subclasses must override this method.

        """
        self.raiseNotImplementedError()

    def _getGuidelineIndex(self, guideline: BaseGuideline) -> int:
        for i, other in enumerate(self.guidelines):
            if guideline == other:
                return i
        raise FontPartsError("The guideline could not be found.")

    def appendGuideline(
        self,
        position: Optional[PairCollectionType[IntFloatType]] = None,
        angle: Optional[IntFloatType] = None,
        name: Optional[str] = None,
        color: Optional[QuadrupleCollectionType[IntFloatType]] = None,
        guideline: Optional[BaseGuideline] = None,
    ) -> BaseGuideline:
        """Append a guideline to the glyph.

        If `name`, `position` or `color` are specified, those values will be
        used instead of the values in the given guideline object.

        :param position: The optional x and y location to be applied to the
            guideline as a :ref:`type-coordinate`. Defaults to :obj:`None`.
        :param angle: The optional angle to be applied to the guideline
            as :class:`int` or :class:`float`. Defaults to :obj:`None`.
        :param name: An optional name to be assigned to the guideline as
            a :class:`str`. Defaults to :obj:`None`.
        :param color: The optional color to be applied to the guideline as
            a :ref:`type-color`. Defaults to :obj:`None`.
        :param guideline: An optional :class:`BaseGuideline` instance from which
            attribute values will be copied. Defualts to :obj:`None`.
        :return: The newly appended :class:`BaseGuideline` instance.

        Example::

            >>> anchor = glyph.appendGuideline("top", (10, 20))
            >>> anchor = glyph.appendGuideline("top", (10, 20), color=(1, 0, 0, 1))

        """
        identifier: Optional[str] = None
        if guideline is not None:
            guideline = normalizers.normalizeGuideline(guideline)
            if position is None:
                position = guideline.position
            if angle is None:
                angle = guideline.angle
            if name is None:
                name = guideline.name
            if color is None:
                color = guideline.color
            if guideline.identifier is not None:
                existing = set(
                    g.identifier for g in self.guidelines if g.identifier is not None
                )
<<<<<<< HEAD
                if normalizedGuideline.identifier not in existing:
                    identifier = normalizedGuideline.identifier
        if position is None:
            raise TypeError("Position cannot be None.")
        normalizedPosition = normalizers.normalizeCoordinateTuple(position)
        if angle is None:
            raise TypeError("Angle cannot be None.")
        normalizedAngle = normalizers.normalizeRotationAngle(angle)
=======
                if guideline.identifier not in existing:
                    identifier = guideline.identifier
        if position is not None:
            position = normalizers.normalizeCoordinateTuple(position)
        else:
            raise ValueError("Position can not be None.")
        if angle is not None:
            angle = normalizers.normalizeRotationAngle(angle)
        else:
            raise ValueError("Angle can not be None.")
>>>>>>> 70086bc8
        if name is not None:
            name = normalizers.normalizeGuidelineName(name)
        else:
            name = None
        if color is not None:
            color = normalizers.normalizeColor(color)
        else:
            color = None
        identifier = normalizers.normalizeIdentifier(identifier)
        newGuideline = self._appendGuideline(
            position,
            angle,
            name=name,
            color=color,
            identifier=identifier,
        )
        newGuideline.glyph = self
        return newGuideline

    def _appendGuideline(
        self,  # type: ignore[return]
        position: PairCollectionType[IntFloatType],
        angle: IntFloatType,
        name: Optional[str],
        color: Optional[QuadrupleCollectionType[IntFloatType]],
        identifier: Optional[str],
        **kwargs: Any,
    ) -> BaseGuideline:
        r"""Append a guideline to the native glyph.

        This is the environment implementation of :meth:`BaseGlyph.appendGuideline`.

        :param position: The x and y location to be applied to the
            guideline as a :ref:`type-coordinate`.
        :param angle: The angle to be applied to the guideline
            as :class:`int` or :class:`float`.
        :param name: The name to be assigned to the guideline as a :class:`str`
            or :obj:`None`.
        :param color: The color to be applied to the guideline as
            a :ref:`type-color` or :obj:`None`.
        :param identifier: An optioanal valid, nonconflicting :ref:`type-identifier`
            as a :clss:`str` or :obj:`None`.
        :param \**kwargs: Additional keyword arguments.
        :return: The newly appended :class:`BaseGuideline` subclass instance.
        :raises NotImplementedError: If the method has not been overridden by a
            subclass.

        .. note::

            Subclasses may override this method.

        """
        self.raiseNotImplementedError()

    def removeGuideline(self, guideline: Union[BaseGuideline, int]) -> None:
        """Remove the given guideline from the glyph.

        :param guideline: The guideline to remove as a :class:`BaseGuideline`
            intance, or an :class:`int` representing the guideline's index.

        :raises ValueError: If no guideline can be found at the given `index`.

        Example::

            >>> glyph.removeGuideline(guideline)

        """
        if isinstance(guideline, int):
            index = guideline
        else:
            index = self._getGuidelineIndex(guideline)
        normalizedIndex = normalizers.normalizeIndex(index)
        if normalizedIndex is None:
            return
        if normalizedIndex >= self._len__guidelines():
            raise ValueError(f"No guideline located at index {normalizedIndex}.")
        self._removeGuideline(normalizedIndex)

    def _removeGuideline(self, index: int, **kwargs: Any) -> None:
        r"""Remove the given guideline from the glyph.

        This is the environment implementation of :meth:`BaseGlyph.removeGuideline`.

        :param index: The index of the guideline to remove as an :class:`int`.
        :param \**kwargs: Additional keyword arguments.

        :raises NotImplementedError: If the method has not been overridden by a
            subclass.

        .. important::

            Subclasses must override this method.

        """
        self.raiseNotImplementedError()

    def clearGuidelines(self) -> None:
        """Clear all guidelines in the glyph.

        Example::

            >>> glyph.clearGuidelines()

        """
        self._clearGuidelines()

    def _clearGuidelines(self) -> None:
        """Clear all guidelines in the native glyph.

        This is the environment implementation of :meth:`BaseGlyph.clearGuidelines`.

        .. note::

            Subclasses may override this method.

        """
        for _ in range(self._len__guidelines()):
            self.removeGuideline(-1)

    # ------------------
    # Data Normalization
    # ------------------

    def round(self) -> None:
        """Round coordinates in the glyph to the nearest integer.

        This applies to:

        - :attr:`width`
        - :attr:`height`
        - :attr:`contours`
        - :attr:`components`
        - :attr:`anchors`
        - :attr:`guidelines`

        Example::

            >>> glyph.round()

        """
        self._round()

    def _round(self) -> None:
        """Round coordinates in the native glyph to the nearest integer.

        This is the environment implementation of :meth:`BaseGlyph.round`.

        .. note::

            Subclasses may override this method.

        """
        for contour in self.contours:
            contour.round()
        for component in self.components:
            component.round()
        for anchor in self.anchors:
            anchor.round()
        for guideline in self.guidelines:
            guideline.round()
        self.width = normalizers.normalizeVisualRounding(self.width)
        self.height = normalizers.normalizeVisualRounding(self.height)

    def correctDirection(self, trueType: bool = False) -> None:
        """Correct the winding direction of the glyph's contours.

        By default this method follows the PostScript winding
        recommendations.

        :param trueType: Whether to follow TrueType rather than PostScript
            winding recommendations. Defaults to :obj:`False`.

        Example::

            >>> glyph.correctDirection()

        """
        self._correctDirection(trueType=trueType)

    def _correctDirection(self, trueType: bool, **kwargs: Any) -> None:
        r"""Correct the winding direction of the native glyph's contours.

        This is the environment implementation
        of :meth:`BaseGlyph.correctDirection`.

        :param trueType: Whether to follow TrueType rather than PostScript
            winding recommendations.
        :param \**kwargs: Additional keyword arguments.
        :raises NotImplementedError: If the method has not been overridden by a
            subclass.

        .. note::

            Subclasses may override this method.

        """
        self.raiseNotImplementedError()

    def autoContourOrder(self) -> None:
        """Automatically order the glyph's contours based on heuristics.

        The results of this may vary across environments.

        Example::

            >>> glyph.autoContourOrder()

        """
        self._autoContourOrder()

    def _autoContourOrder(self, **kwargs: Any) -> None:
        r"""Automatically order the native glyph's contours based on heuristics.

        This is the environment implementation of :meth:`BaseGlyph.autoContourOrder`.

        Sorting is based on (in this order):

        - the (negative) point count
        - the (negative) segment count
        - x value of the center of the contour rounded to a threshold
        - y value of the center of the contour rounded to a threshold
          (such threshold is calculated as the smallest contour width
          or height in the glyph divided by two)
        - the (negative) surface of the bounding box of the contour: ``width * height``

        The latter is a safety net for for instances like a very thin 'O' where the
        x centers could be close enough to rely on the y for the sort, which could
        very well be the same for both contours. We use the *negative* of the surface
        to ensure that larger contours appear first, which seems more natural.

        :param \**kwargs: Additional keyword arguments.

        """
        tempContourList: TempContourListType = []
        contourList: ContourListType = []
        xThreshold: Optional[IntFloatType] = None
        yThreshold: Optional[IntFloatType] = None

        for contour in self:
            bounds = contour.bounds
            if bounds is None:
                continue
            xMin, yMin, xMax, yMax = bounds
            width = xMax - xMin
            height = yMax - yMin
            xC = 0.5 * (xMin + xMax)
            yC = 0.5 * (yMin + yMax)
            xTh = abs(width * 0.5)
            yTh = abs(height * 0.5)
            if xThreshold is None or xThreshold > xTh:
                xThreshold = xTh
            if yThreshold is None or yThreshold > yTh:
                yThreshold = yTh
            tempContourList.append(
                (
                    -len(contour.points),
                    -len(contour.segments),
                    xC,
                    yC,
                    -(width * height),
                    contour,
                )
            )

        xThreshold = xThreshold or 0.0
        yThreshold = yThreshold or 0.0

        for points, segments, x, y, surface, contour in tempContourList:
            contourList.append(
                (
                    points,
                    segments,
                    FuzzyNumber(x, xThreshold),
                    FuzzyNumber(y, yThreshold),
                    surface,
                    contour,
                )
            )
        contourList.sort()

        self.clearContours()
        for points, segments, xO, yO, surface, contour in contourList:
            self.appendContour(contour)

    # --------------
    # Transformation
    # --------------

    def _transformBy(
        self, matrix: SextupleCollectionType[IntFloatType], **kwargs: Any
    ) -> None:
        r"""Transform the glyph according to the given matrix.

        :param matrix: The :ref:`type-transformation` to apply.
        :param \**kwargs: Additional keyword arguments.

        .. note::

            Subclasses may override this method.

        """
        for contour in self.contours:
            contour.transformBy(matrix)
        for component in self.components:
            component.transformBy(matrix)
        for anchor in self.anchors:
            anchor.transformBy(matrix)
        for guideline in self.guidelines:
            guideline.transformBy(matrix)

    def scaleBy(
        self,
        value: TransformationType,
        origin: Optional[PairCollectionType[IntFloatType]] = None,
        width: bool = False,
        height: bool = False,
    ) -> None:
        """Scale the glyph according to the given values.

        :param value: The x and y values to scale the glyph by as
            a :class:`tuple` of two :class:`int` or :class:`float` values.
        :param origin: The optional point at which the scale should originate as
            a :ref:`type-coordinate`. This must not be set when scaling the width
            or height. Defaults to :obj:`None`, representing an origin of ``(0, 0)``.
        :param width: Whether the glyph's width should be scaled.
            Defaults to :obj:`False`.
        :param height: Whether the glyph's height should be scaled.
            Defaults to :obj:`False`.
        :raises FontPartsError: If the `origin` is specified while `width` or
            `height` are set to :obj:`True`.

        Example::

            >>> glyph.scaleBy(2.0)
            >>> glyph.scaleBy((0.5, 2.0), origin=(500, 500))

        """
        normalizedValue = normalizers.normalizeTransformationScale(value)
        if origin is None:
            origin = (0, 0)
        normalizedOrigin = normalizers.normalizeCoordinateTuple(origin)
        if normalizedOrigin != (0, 0) and (width or height):
            raise FontPartsError(
                ("The origin must not be set when " "scaling the width or height.")
            )
        super(BaseGlyph, self).scaleBy(normalizedValue, origin=normalizedOrigin)
        sX, sY = normalizedValue
        if width:
            self._scaleWidthBy(sX)
        if height:
            self._scaleHeightBy(sY)

    def _scaleWidthBy(self, value: IntFloatType) -> None:
        """Scale the glyph's width according to the given value.

        :param value: The value to scale the glyph width by as an :class:`int`
            or :class:`float`.

        .. note::

            Subclasses may override this method.

        """
        self.width *= value

    def _scaleHeightBy(self, value: IntFloatType) -> None:
        """Scale the glyph's height according to the given value.

        :param value: The value to scale the glyph height by as an :class:`int`
            or :class:`float`.

        .. note::

            Subclasses may override this method.

        """
        self.height *= value

    # --------------------
    # Interpolation & Math
    # --------------------

    def toMathGlyph(
        self, scaleComponentTransform: bool = True, strict: bool = False
    ) -> MathGlyph:
        """Return the glyph as a `fontMath <https://github.com/typesupply/fontMath>`_ :class:`MathGlyph` object.

        This method returns the glyph as an object following the `MathGlyph
        protocol <https://github.com/typesupply/fontMath>`_.

        :param scaleComponentTransform: Whether to enable
            the :attr:`fontMath.MathGlyph.scaleComponentTransform` option.
        :param strict: Whether to enable the :attr:`fontMath.MathGlyph.strict`
            option.
        :return: A :class:`fontMath.MathGlyph` object representing the current
            glyph.

        Example::

            >>> mg = glyph.toMathGlyph()

        """
        return self._toMathGlyph(
            scaleComponentTransform=scaleComponentTransform, strict=strict
        )

    def _toMathGlyph(self, scaleComponentTransform: bool, strict: bool) -> MathGlyph:
        """Return the native glyph as a MathGlyph object.

        This is the environment implementation of :meth:`BaseGlyph.toMathGlyph`.

        :param scaleComponentTransform: Whether to enable
            the :attr:`fontMath.MathGlyph.scaleComponentTransform` option.
        :param strict: Whether to enable the :attr:`fontMath.MathGlyph.strict`
            option.
        :return: A :class:`fontMath.MathGlyph` object representing the current
            native glyph.

        .. note::

            Subclasses may override this method.

        """
        mathGlyph = MathGlyph(
            None, scaleComponentTransform=scaleComponentTransform, strict=strict
        )
        pen = mathGlyph.getPointPen()
        self.drawPoints(pen)
        for anchor in self.anchors:
            d = dict(
                x=anchor.x,
                y=anchor.y,
                name=anchor.name,
                identifier=anchor.identifier,
                color=anchor.color,
            )
            mathGlyph.anchors.append(d)
        for guideline in self.guidelines:
            d = dict(
                x=guideline.x,
                y=guideline.y,
                angle=guideline.angle,
                name=guideline.name,
                identifier=guideline.identifier,
                color=guideline.color,
            )
            mathGlyph.guidelines.append(d)
        mathGlyph.lib = deepcopy(self.lib)
        mathGlyph.name = self.name
        mathGlyph.unicodes = self.unicodes
        mathGlyph.width = self.width
        mathGlyph.height = self.height
        mathGlyph.note = self.note
        return mathGlyph

    def fromMathGlyph(
        self, mathGlyph: MathGlyph, filterRedundantPoints: bool = True
    ) -> BaseGlyph:
        """Replace the glyph's data with the specified mathGlyph.

        This method returns the glyph as an object following the `MathGlyph
        protocol <https://github.com/typesupply/fontMath>`_.

        :param mathGlyph: The :class:`fontMath.MathGlyph` object containing the
            replacement data.
        :param filterRedundantPoints: Whether to enable the
            `filterRedundantPoints` option of the
            :meth:`fontMath.MathGlyph.drawPoints` method. Defaults
            to :obj:`True`.

        :return: The newly updated :class:`BaseGlyph` instance.

        Example::

            >>> glyph.fromMathGlyph(mg)

        """
        return self._fromMathGlyph(
            mathGlyph, toThisGlyph=True, filterRedundantPoints=filterRedundantPoints
        )

    def _fromMathGlyph(
        self, mathGlyph: MathGlyph, toThisGlyph: bool, filterRedundantPoints: bool
    ) -> BaseGlyph:
        """Replace native glyph data with the specified mathGlyph's data.

        This is the environment implementation of :meth:`BaseGlyph.fromMathGlyph`.

        :param mathGlyph: The object containing the replacement data. This must
            be an object following the `MathGlyph protocol
            <https://github.com/typesupply/fontMath>`_.
        :param toThisGlyph: Whether to apply `mathGlyph` to the current glyph
            instance or to a new glyph copy.
        :param filterRedundantPoints: Whether to enable the
            `filterRedundantPoints` option of the specified `mathGlyph`
            object's :meth:`dreawPoints` method.

        :return: The newly updated :class:`BaseGlyph` instance.

        """
        # make the destination
        if toThisGlyph:
            copied = self
            copied.clear()
        else:
            copyClass = self.copyClass
            if copyClass is None:
                copyClass = self.__class__
            copied = copyClass()
        # populate
        pen = copied.getPointPen()
        mathGlyph.drawPoints(pen, filterRedundantPoints=filterRedundantPoints)
        for anchor in mathGlyph.anchors:
            a = copied.appendAnchor(
                name=anchor.get("name"),
                position=(anchor["x"], anchor["y"]),
                color=anchor["color"],
            )
            identifier = anchor.get("identifier")
            if identifier is not None:
                a._setIdentifier(identifier)
        for guideline in mathGlyph.guidelines:
            g = copied.appendGuideline(
                position=(guideline["x"], guideline["y"]),
                angle=guideline["angle"],
                name=guideline["name"],
                color=guideline["color"],
            )
            identifier = guideline.get("identifier")
            if identifier is not None:
                g._setIdentifier(identifier)
        copied.lib.update(mathGlyph.lib)
        if not toThisGlyph:
            copied.name = mathGlyph.name
            copied.unicodes = mathGlyph.unicodes
        copied.width = mathGlyph.width
        copied.height = mathGlyph.height
        copied.note = mathGlyph.note
        return copied

    def __mul__(self, factor: TransformationType) -> BaseGlyph:
        """Multiply the current glyph by a given factor.

        :param factor: The factor by which to multiply the glyph as a
            single :class:`int` or :class:`float` or a :class:`tuple` of
            two :class:`int` or :class:`float` values representing the
            factors ``(x, y)``.
        :return: The newly multiplied :class:`BaseGlyph` instance.

        .. note::

            Subclasses may override this method.

        """
        mathGlyph = self._toMathGlyph(scaleComponentTransform=True, strict=False)
        result = mathGlyph * factor
        copied = self._fromMathGlyph(
            result, toThisGlyph=False, filterRedundantPoints=True
        )
        return copied

    __rmul__ = __mul__

    def __truediv__(self, factor: TransformationType) -> BaseGlyph:
        """Divide the current glyph by a given factor.

        :param factor: The factor by which to divide the glyph as a
            single :class:`int` or :class:`float` or a :class:`tuple` of
            two :class:`int` or :class:`float` values representing the
            factors ``(x, y)``.
        :return: The newly divided :class:`BaseGlyph` instance.

        .. note::

            Subclasses may override this method.

        """
        mathGlyph = self._toMathGlyph(scaleComponentTransform=True, strict=False)
        result = mathGlyph / factor
        copied = self._fromMathGlyph(
            result, toThisGlyph=False, filterRedundantPoints=True
        )
        return copied

    # py2 support
    __div__ = __truediv__

    def __add__(self, other: BaseGlyph) -> BaseGlyph:
        """Add another glyph to the current glyph.

        :param other: The :class:`BaseGLyph` instance to add to the current glyph.
        :return: A new :class:`BaseGlyph` instance representing the added results.

        .. note::

            Subclasses may override this method.

        """
        selfMathGlyph = self._toMathGlyph(scaleComponentTransform=True, strict=False)
        otherMathGlyph = other._toMathGlyph(scaleComponentTransform=True, strict=False)
        result = selfMathGlyph + otherMathGlyph
        copied = self._fromMathGlyph(
            result, toThisGlyph=False, filterRedundantPoints=True
        )
        return copied

    def __sub__(self, other: BaseGlyph) -> BaseGlyph:
        """Subtract another glyph from the current glyph.

        :param other: The :class:`BaseGLyph` instance to subtract
            from the current glyph.
        :return: A new :class:`BaseGlyph` instance representing
            the subtracted results.

        .. note::

            Subclasses may override this method.

        """

        selfMathGlyph = self._toMathGlyph(scaleComponentTransform=True, strict=False)
        otherMathGlyph = other._toMathGlyph(scaleComponentTransform=True, strict=False)
        result = selfMathGlyph - otherMathGlyph
        copied = self._fromMathGlyph(
            result, toThisGlyph=False, filterRedundantPoints=True
        )
        return copied

    def interpolate(
        self,
        factor: TransformationType,
        minGlyph: BaseGlyph,
        maxGlyph: BaseGlyph,
        round: bool = True,
        suppressError: bool = True,
    ) -> None:
        """Interpolate all possible data in the glyph.

        :param factor: The interpolation value as a single :class:`int`
            or :class:`float` or a :class:`tuple` of two :class:`int`
            or :class:`float` values representing the factors ``(x, y)``.
        :param minGlyph: The :class:`BaseGlyph` instance corresponding to the
            0.0 position in the interpolation.
        :param maxGlyph: The :class:`BaseGlyph` instance corresponding to the
            1.0 position in the interpolation.
        :param round: A :class:`bool` indicating whether the result should
            be rounded to integers. Defaults to :obj:`True`.
        :param suppressError: A :class:`bool` indicating whether to ignore
            incompatible data or raise an error when such
            incompatibilities are found. Defaults to :obj:`True`.
        :raises TypeError: If `minGlyph` or `maxGlyph` are not instances
            of :class:`BaseGlyph`.

        Example::

            >>> glyph.interpolate(0.5, otherGlyph1, otherGlyph2)
            >>> glyph.interpolate((0.5, 2.0), otherGlyph1, otherGlyph2, round=False)

        """
        normalizedFactor = normalizers.normalizeInterpolationFactor(factor)
        if not isinstance(minGlyph, BaseGlyph):
            raise TypeError(
                f"Interpolation to an instance of {self.__class__.__name__!r} can not be performed from an instance of {minGlyph.__class__.__name__!r}."
            )
        if not isinstance(maxGlyph, BaseGlyph):
            raise TypeError(
                f"Interpolation to an instance of {self.__class__.__name__!r} can not be performed from an instance of {maxGlyph.__class__.__name__!r}."
            )
        round = normalizers.normalizeBoolean(round)
        suppressError = normalizers.normalizeBoolean(suppressError)
        self._interpolate(
            normalizedFactor,
            minGlyph,
            maxGlyph,
            round=round,
            suppressError=suppressError,
        )

    def _interpolate(
        self,
        factor: Tuple[IntFloatType, IntFloatType],
        minGlyph: BaseGlyph,
        maxGlyph: BaseGlyph,
        round: bool,
        suppressError: bool,
    ) -> None:
        """Interpolate all possible data in the native glyph.

        This is the environment implementation of :meth:`BaseGlyph.interpolate`.

        :param factor: The interpolation value as a single :class:`int`
            or :class:`float` or a :class:`tuple` of two :class:`int`
            or :class:`float` values representing the factors ``(x, y)``.
        :param minLayer: The :class:`BaseLayer` subclass instance
            corresponding to the 0.0 position in the interpolation.
        :param maxLayer: The :class:`BaseLayer` subclass instance
            corresponding to the 1.0 position in the interpolation.
        :param round: A :class:`bool` indicating whether the result should
            be rounded to integers.
        :param suppressError: A :class:`bool` indicating whether to ignore
            incompatible data or raise an error when such
            incompatibilities are found.
        :raises FontPartsError: If ``suppressError=False`` and the interpolation
            data is incompatible.

        .. note::

            Subclasses may override this method.

        """
        setRoundIntegerFunction(normalizers.normalizeVisualRounding)

        minMathGlyph = minGlyph._toMathGlyph(scaleComponentTransform=True, strict=False)
        maxMathGlyph = maxGlyph._toMathGlyph(scaleComponentTransform=True, strict=False)
        try:
            result: MathGlyph = interpolate(minMathGlyph, maxMathGlyph, factor)
        except IndexError:
            result = None
        if result is None and not suppressError:
            raise FontPartsError(
                f"Glyphs '{minGlyph.name}' and '{maxGlyph.name}' could not be interpolated."
            )
        if result is not None:
            if round:
                result = result.round()
            self._fromMathGlyph(result, toThisGlyph=True, filterRedundantPoints=True)

    compatibilityReporterClass = GlyphCompatibilityReporter

    @staticmethod
    def _checkPairs(
        object1: Any, object2: Any, reporter: Any, reporterObject: List[Any]
    ) -> None:
        compatibility = object1.isCompatible(object2)[1]
        if compatibility.fatal or compatibility.warning:
            if compatibility.fatal:
                reporter.fatal = True
            if compatibility.warning:
                reporter.warning = True
            reporterObject.append(compatibility)

    def isCompatible(self, other: BaseGlyph) -> Tuple[bool, str]:
        """Evaluate interpolation compatibility with another glyph.

        :param other: The other :class:`BaseGlyph` instance to check
            compatibility with.
        :return: A :class:`tuple` where the first element is a :class:`bool`
            indicating compatibility, and the second element is a :class:`str`
            of compatibility notes.

        """
        return super(BaseGlyph, self).isCompatible(other, BaseGlyph)

    def _isCompatible(
        self, other: BaseGlyph, reporter: GlyphCompatibilityReporter
    ) -> None:
        """Evaluate interpolation compatibility with another native glyph.

        This is the environment implementation of :meth:`BaseGlyph.isCompatible`.

        :param other: The other :class:`BaseGlyph` instance to check
            compatibility with.
        :param reporter: An object used to report compatibility issues.

        .. note::

            Subclasses may override this method.


        """
        GuidelineListType = List[Tuple[Optional[str], int]]
        DiffType = List[Tuple[int, Optional[str], Optional[str]]]

        glyph1 = self
        glyph2 = other
        # contour count
        if len(self.contours) != len(glyph2.contours):
            reporter.fatal = True
            reporter.contourCountDifference = True
        # contour pairs
        for i in range(min(len(glyph1), len(glyph2))):
            contour1 = glyph1[i]
            contour2 = glyph2[i]
            self._checkPairs(contour1, contour2, reporter, reporter.contours)
        # component count
        if len(glyph1.components) != len(glyph2.components):
            reporter.fatal = True
            reporter.componentCountDifference = True
        # component check
        component_diff: DiffType = []
        selfComponents = [component.baseGlyph for component in glyph1.components]
        otherComponents = [component.baseGlyph for component in glyph2.components]
        for index, (left, right) in enumerate(
            zip_longest(selfComponents, otherComponents)
        ):
            if left != right:
                component_diff.append((index, left, right))

        if component_diff:
            reporter.warning = True
            reporter.componentDifferences = component_diff
            if not reporter.componentCountDifference and set(selfComponents) == set(
                otherComponents
            ):
                reporter.componentOrderDifference = True

            selfComponents_counted_set = Counter(selfComponents)
            otherComponents_counted_set = Counter(otherComponents)
            missing_from_glyph1 = (
                otherComponents_counted_set - selfComponents_counted_set
            )
            if missing_from_glyph1:
                reporter.fatal = True
                reporter.componentsMissingFromGlyph1 = sorted(
                    missing_from_glyph1.elements()
                )
            missing_from_glyph2 = (
                selfComponents_counted_set - otherComponents_counted_set
            )
            if missing_from_glyph2:
                reporter.fatal = True
                reporter.componentsMissingFromGlyph2 = sorted(
                    missing_from_glyph2.elements()
                )
        # guideline count
        if len(self.guidelines) != len(glyph2.guidelines):
            reporter.warning = True
            reporter.guidelineCountDifference = True
        # guideline check
        selfGuidelines: GuidelineListType = []
        otherGuidelines: GuidelineListType = []
        for source, names in ((self, selfGuidelines), (other, otherGuidelines)):
            for i, guideline in enumerate(source.guidelines):
                names.append((guideline.name, i))
        guidelines1 = set(selfGuidelines)
        guidelines2 = set(otherGuidelines)
        if len(guidelines1.difference(guidelines2)) != 0:
            reporter.warning = True
            reporter.guidelinesMissingFromGlyph2 = list(
                guidelines1.difference(guidelines2)
            )
        if len(guidelines2.difference(guidelines1)) != 0:
            reporter.warning = True
            reporter.guidelinesMissingFromGlyph1 = list(
                guidelines2.difference(guidelines1)
            )
        # anchor count
        if len(self.anchors) != len(glyph2.anchors):
            reporter.warning = True
            reporter.anchorCountDifference = True
        # anchor check
        anchor_diff: DiffType = []
        selfAnchors = [anchor.name for anchor in glyph1.anchors]
        otherAnchors = [anchor.name for anchor in glyph2.anchors]
        for index, (left, right) in enumerate(zip_longest(selfAnchors, otherAnchors)):
            if left != right:
                anchor_diff.append((index, left, right))

        if anchor_diff:
            reporter.warning = True
            reporter.anchorDifferences = anchor_diff
            if not reporter.anchorCountDifference and set(selfAnchors) == set(
                otherAnchors
            ):
                reporter.anchorOrderDifference = True

            selfAnchors_counted_set = Counter(selfAnchors)
            otherAnchors_counted_set = Counter(otherAnchors)
            missing_from_glyph1 = otherAnchors_counted_set - selfAnchors_counted_set
            if missing_from_glyph1:
                reporter.anchorsMissingFromGlyph1 = sorted(
                    missing_from_glyph1.elements()
                )
            missing_from_glyph2 = selfAnchors_counted_set - otherAnchors_counted_set
            if missing_from_glyph2:
                reporter.anchorsMissingFromGlyph2 = sorted(
                    missing_from_glyph2.elements()
                )

    # ------------
    # Data Queries
    # ------------

    def pointInside(self, point: PairCollectionType[IntFloatType]) -> bool:
        """Check if `point` lies inside the filled area of the glyph.

        :param point: The point to check as a :ref:`type-coordinate`.
        :return: :obj:`True` if `point` is inside the filled area of the
            glyph, :obj:`False` otherwise.

        Example::

            >>> glyph.pointInside((40, 65))
            True

        """
        point = normalizers.normalizeCoordinateTuple(point)
        return self._pointInside(point)

    def _pointInside(self, point: PairCollectionType[IntFloatType]) -> bool:
        """Check if `point` lies inside the filled area of the native glyph.

        This is the environment implementation of :meth:`BaseGlyph.pointInside`.

        :param point: The point to check as a :ref:`type-coordinate`.
        :return: :obj:`True` if `point` is inside the filled area of the
            glyph, :obj:`False` otherwise.

        .. note::

            Subclasses may override this method.

        """
        pen = PointInsidePen(glyphSet=None, testPoint=point, evenOdd=False)
        self.draw(pen)
        return pen.getResult()

    bounds: dynamicProperty = dynamicProperty(
        "bounds",
        """Get the bounds of the glyph.

        This property is read-only.

        :return: A :class:`tuple` of four :class:`int` or :class:`float` values
            in the form ``(x minimum, y minimum, x maximum, y maximum)``
            representing the bounds of the glyph, or :obj:`None` if the glyph
            is empty.

        Example::

            >>> glyph.bounds
            (10, 30, 765, 643)

        """,
    )

    def _get_base_bounds(self) -> Optional[QuadrupleType[IntFloatType]]:
        value = self._get_bounds()
        if value is not None:
            normalizedValue = normalizers.normalizeBoundingBox(value)
        else:
            normlizedValue = value
        return normalizedValue

    def _get_bounds(self) -> Optional[QuadrupleType[IntFloatType]]:
        """Get the bounds of the native glyph.

        This is the environment implementation of the :attr:`BaseGlyph.bounds`
        property getter.

        :return: A :class:`tuple` of four :class:`int` or :class:`float` values
            in the form ``(x minimum, y minimum, x maximum, y maximum)``
            representing the bounds of the glyph, or :obj:`None` if the glyph
            is empty.

        .. note::

            Subclasses may override this method.

        """
        pen = BoundsPen(self.layer)
        self.draw(pen)
        return pen.bounds

    area: dynamicProperty = dynamicProperty(
        "area",
        """Get the area of the glyph

        This property is read-only.

        :return: An :class:`int` or a :class:` float value representing the
            area of the glyph, or :obj:`None` if the glyph is empty.

        Example::

            >>> glyph.area
            583
        """,
    )

    def _get_base_area(self) -> Optional[float]:
        value = self._get_area()
        if value is not None:
            value = normalizers.normalizeArea(value)
        return value

    def _get_area(self) -> Optional[float]:
        """Get the area of the native glyph

        This is the environment implementation of the :attr:`BaseGlyph.area`
        property getter.

        :return: An :class:`int` or a :class:` float value representing the
             area of the glyph, or or :obj:`None` if the glyph is empty.

        .. note::

            Subclasses may override this method.

        """
        pen = AreaPen(self.layer)
        self.draw(pen)
        return abs(pen.value)

    # -----------------
    # Layer Interaction
    # -----------------

    layers: dynamicProperty = dynamicProperty(
        "layers",
        """Get the layers of the glyph.

        This property is read-only.

        :return: A :class:`tuple` of the :class:`BaseLayer` instances belonging
            to the glyph.

        Example::

            >>> glyphLayers = glyph.layers

        """,
    )

    def _get_layers(self, **kwargs) -> Tuple[BaseGlyph, ...]:
        r"""Get the layers of the native glyph.

        :param \**kwargs: Additional keyword arguments.
        :return: A :class:`tuple` of the :class:`BaseLayer` subclass instances
            belonging to the glyph.

        """
        font = self.font
        if font is None:
            return tuple()
        glyphs = []
        for layer in font.layers:
            if self.name in layer:
                glyphs.append(layer[self.name])
        return tuple(glyphs)

    # get

    def getLayer(self, name: str) -> BaseGlyph:
        """Get the named layer from the glyph.

        :param name: The name of the :class:`BaseLayer` instance to
            retrieve.
        :return: The specified :class:`Baselayer` instance.
        :raises ValueError: If no layer with the given `name` exists in
            the font.

        Example::

            >>> glyphLayer = glyph.getLayer("foreground")

        """
        name = normalizers.normalizeLayerName(name)
        return self._getLayer(name)

    def _getLayer(self, name: str, **kwargs) -> BaseGlyph:
        r"""Get the named layer from the native glyph.

        :param name: The name of the :class:`BaseLayer` instance to
            retrieve.
        :param \**kwargs: Additional keyword arguments.
        :return: The specified :class:`Baselayer` instance.
        :raises ValueError: If no layer with the given `name` exists in
            the font.

        .. note::

            Subclasses may override this method.

        """
        for glyph in self.layers:
            if glyph.layer.name == name:
                return glyph
        raise ValueError(f"No layer named '{name}' in glyph '{self.name}'.")

    # new

    def newLayer(self, name: str) -> BaseGlyph:
        """Create a new layer in the glyph.

        If the named layer already exists in the glyph, it
        will be cleared.

        :param name: The name of the new layer to create.
        :return: A newly created :class:`BaseLayer` instance.

        Example::

            >>> glyphLayer = glyph.newLayer("background")

        """
        layerName = name
        glyphName = self.name
        layerName = normalizers.normalizeLayerName(layerName)
        for glyph in self.layers:
            if glyph.layer.name == layerName:
                layer = glyph.layer
                layer.removeGlyph(glyphName)
                break
        glyph = self._newLayer(name=layerName)
        layer = self.font.getLayer(layerName)
        return glyph

    def _newLayer(self, name: str, **kwargs) -> BaseGlyph:  # type: ignore[return]
        r"""Create a new layer in the glyph.

        This is the environment implementation of :meth:`BaseGlyph.newLayer`.

        :param name: The name of the new layer to create. The value must
            be unique to the font and will have been normalized
            with :func:`normalizers.normalizeLayerName`.
        :param \**kwargs: Additional keyword arguments.
        :return: A newly created :class:`BaseLayer` subclass instance.
        :raises NotImplementedError: If the method has not been
            overridden by a subclass.

        .. important::

            Subclasses must override this method.

        """
        self.raiseNotImplementedError()

    # remove

    def removeLayer(self, layer: Union[BaseGlyph, str]) -> None:
        """Remove the specified layer from the glyph.

        :param name: The layer to remove as a :class:`BaseLayer` instance,
            or a :class:`str` representing the layer name.

        Example::

            >>> glyph.removeLayer("background")

        """
<<<<<<< HEAD
=======

>>>>>>> 70086bc8
        layerName = layer.layer.name if isinstance(layer, BaseGlyph) else layer
        normalizedLayerName = normalizers.normalizeLayerName(layerName)
        if self._getLayer(normalizedLayerName).layer.name == normalizedLayerName:
            self._removeLayer(normalizedLayerName)

    def _removeLayer(self, name: str, **kwargs: Any) -> None:
        r"""Remove the specified layer from the native glyph.

        This is the environment implementation of :meth:`BaseGlyph.removeLayer`.

        :param name: The name of the layer to remove. The value will have been
            normalized with :func:`normalizers.normalizeLayerName`.
        :param \**kwargs: Additional keyword arguments.
        :raises NotImplementedError: If the method has not been
            overridden by a subclass.

        .. note::

            Subclasses may override this method.

        """
        self.raiseNotImplementedError()

    # -----
    # Image
    # -----

    image: dynamicProperty = dynamicProperty(
        "base_image",
        """Get the image for the glyph.

        This property is read-only.

        :return: The :class:`BaseImage` instance belonging to the glyph.

        """,
    )

    def _get_base_image(self) -> BaseImage:
        image = self._get_image()
        if image.glyph is None:
            image.glyph = self
        return image

    def _get_image(self) -> BaseImage:  # type: ignore[return]
        """Get the image for the native glyph.

        :return: The :class:`BaseImage` subclass instance belonging to the glyph.
        :raises NotImplementedError: If the method has not been overridden by a
            subclass.

        .. important::

            Subclasses must override this method.

        """
        self.raiseNotImplementedError()

    def addImage(
        self,
        path: Optional[str] = None,
        data: Optional[bytes] = None,
        scale: Optional[TransformationType] = None,
        position: Optional[PairCollectionType[IntFloatType]] = None,
        color: Optional[QuadrupleCollectionType[IntFloatType]] = None,
    ) -> BaseImage:
        """Set the image in the glyph.

        The image data may be provided as either the `path` to an image file or
        directly as raw image `data`. The supported image formats will vary
        across environments. Refer to :class:`BaseImage` for complete details.

        :param path: The optional path to the image file to add to the glyph as
            a :class:`str`. Defaults to :obj:`None`.
        :param data: The optional raw image data to add to the glyph
            as :class:`bytes`. Defaults to :obj:`None`.
        :param scale: The optional x and y values to scale the glyph by as
            a :class:`tuple` of two :class:`int` or :class:`float` values.
            Defaults to :obj:`None`.
        :param position: The optional location of the lower left point of the
            image as a :ref:`type-coordinate`. Defaults to :obj:`None`.
        :param color: The optional color to be applied to the image as
            a :ref:`type-color`. Defaults to :obj:`None`.
        :return: The :class:`BaseImage` instance added to the glyph.
        :raises IOError: If no valid image file can be found at the given path.
        :raises FontPartsError:  If `path` and `data` are both provided.

        Add the image as a filepath::

            >>> image = glyph.addImage(path="/path/to/my/image.png")

        Add the image as raw data::

            >>> image = glyph.addImage(data=someImageData)

        Add the image with scale::

            >>> image = glyph.addImage(path="/p/t/image.png", scale=(0.5, 1.0))

        Add the image with position::

            >>> image = glyph.addImage(path="/p/t/image.png", position=(10, 20))

        Add the image with color::

            >>> image = glyph.addImage(path="/p/t/image.png", color=(1, 0, 0, 0.5))

        """
        if path is not None and data is not None:
            raise FontPartsError("Only path or data may be defined, not both.")
        if scale is None:
            scale = (1, 1)
        if position is None:
            position = (0, 0)
        normalizedScale = normalizers.normalizeTransformationScale(scale)
        normalizedPosition = normalizers.normalizeTransformationOffset(position)
        if color is not None:
            normalizedColor = normalizers.normalizeColor(color)
        else:
            normalizedColor = None
        sx, sy = normalizedScale
        ox, oy = normalizedPosition
        transformation = (sx, 0, 0, sy, ox, oy)
        if path is not None:
            if not os.path.exists(path):
                raise IOError(f"No image located at '{path}'.")
            with open(path, "rb") as f:
                data = f.read()
        if data is not None:
            self._addImage(
                data=data, transformation=transformation, color=normalizedColor
            )
        return self.image

    def _addImage(
        self,  # type: ignore[return]
        data: bytes,
        transformation: Optional[SextupleCollectionType[IntFloatType]],
        color: Optional[QuadrupleCollectionType[IntFloatType]],
    ) -> BaseImage:
        """Set the image in the native glyph.

        Each environment may have different possible
        formats, so this is unspecified. Assigning the image
        to the glyph will be handled by the base class.

        :param data: The raw image data to add to the glyph as :class:`bytes`.
        :param transformation: The :ref:`type-transformation` values
            to be applied to the image or :obj:`None`.
        :param color: The color to be applied to the image as
            a :ref:`type-color` or :obj:`None`.
        :return: The :class:`BaseImage` subclass instance added to the glyph.
        :raises NotImplementedError: If the method has not been overridden by a
            subclass.

        .. important::

            Subclasses must override this method.

        """
        self.raiseNotImplementedError()

    def clearImage(self) -> None:
        """Remove the image from the glyph.

        Example::

            >>> glyph.clearImage()

        """
        if self.image is not None:
            self._clearImage()

    def _clearImage(self, **kwargs: Any) -> None:
        r"""Remove the image from the native glyph.

        :param \**kwargs: Additional keyword arguments.
        :raises NotImplementedError: If the method has not
            been overridden by a subclass.

        """
        self.raiseNotImplementedError()

    # ----------
    # Mark color
    # ----------

    markColor: dynamicProperty = dynamicProperty(
        "base_markColor",
        """Get or set the glyph's mark color.

        The value must be either a :ref:`type-color` or :obj:`None`.
        :return: The color value assigned to the glyph, or:obj:`None` if
            no color has been assigned.

        Example::

            >>> glyph.markColor
            (1, 0, 0, 0.5)
            >>> glyph.markColor = None

        """,
    )

    def _get_base_markColor(self) -> Optional[QuadrupleCollectionType[IntFloatType]]:
        value = self._get_markColor()
        if value is None:
            return None
        normalizedValue = normalizers.normalizeColor(value)
        return Color(normalizedValue)

    def _set_base_markColor(
        self, value: Optional[QuadrupleCollectionType[IntFloatType]]
    ) -> None:
        if value is not None:
            value = normalizers.normalizeColor(value)
        self._set_markColor(value)

    def _get_markColor(self) -> Optional[QuadrupleCollectionType[IntFloatType]]:  # type: ignore[return]
        """Get the glyph's mark color.

        This is the environment implementation of
        the :attr:`BaseGlyph.markColor` property getter.

        :return: The :ref:`type-color` value assigned to the glyph,
            or:obj:`None` if no color has been assigned.
        :raises NotImplementedError: If the method has not been
            overridden by a subclass.

        .. important::

            Subclasses must override this method.

        """
        self.raiseNotImplementedError()

    def _set_markColor(
        self, value: Optional[QuadrupleCollectionType[IntFloatType]]
    ) -> None:
        """Set the glyph's mark color.

        This is the environment implementation of
        the :attr:`BaseGlyph.markColor` property setter.

        :param value: The :ref:`type-color` value to assign to the glyph,
            or :obj:`None`.
        :raises NotImplementedError: If the method has not been overridden
            by a subclass.

        .. important::

            Subclasses must override this method.

        """
        self.raiseNotImplementedError()

    # ----
    # Note
    # ----

    note: dynamicProperty = dynamicProperty(
        "base_note",
        """Get or set the glyph's note.

        The value must be a :class:`str` or :obj:`None`.

        :return: A :class:`str`, or :obj:`None` representing an empty note.

        Example::

            >>> glyph.note
            "P.B. said this looks 'awesome.'"
            >>> glyph.note = "P.B. said this looks 'AWESOME.'"

        """,
    )

    def _get_base_note(self) -> Optional[str]:
        value = self._get_note()
        if value is not None:
            value = normalizers.normalizeGlyphNote(value)
        return value

    def _set_base_note(self, value: Optional[str]) -> None:
        if value is not None:
            value = normalizers.normalizeGlyphNote(value)
        self._set_note(value)

    def _get_note(self) -> Optional[str]:  # type: ignore[return]
        """Get the glyph's note.

        This is the environment implementation of the :attr:`BaseGlyph.note`
        property getter.

        :return: A :class:`str`, or :obj:`None` representing an empty note.
        :raises NotImplementedError: If the method has not been overridden
            by a subclass.

        .. important::

            Subclasses must override this method.

        """
        self.raiseNotImplementedError()

    def _set_note(self, value: Optional[str]) -> None:
        """Set the glyph's note.

        This is the environment implementation of the :attr:`BaseGlyph.note`
        property setter.

        :param value: The note to assign to the glyph as a :class:`str`
            or :obj:`None`.
        :raises NotImplementedError: If the method has not been overridden
            by a subclass.

        .. important::

            Subclasses must override this method.

        """
        self.raiseNotImplementedError()

    # ---
    # Lib
    # ---

    lib: dynamicProperty = dynamicProperty(
        "base_lib",
        """Get the font's lib object.

        This property is read-only.

        :return: An instance of the :class:`BaseLib` class.

        Example::

            >>> lib = glyph.lib

        """,
    )

    def _get_base_lib(self) -> BaseLib:
        lib = self._get_lib()
        lib.glyph = self
        return lib

    def _get_lib(self) -> BaseLib:  # type: ignore[return]
        """Get the native glyph's lib object.

        This is the environment implementation of :attr:`BaseFont.lib`.

        :return: An instance of a :class:`BaseLib` subclass.
        :raises NotImplementedError: If the method has not been
            overridden by a subclass.

        .. important::

            Subclasses must override this method.

        """
        self.raiseNotImplementedError()

    # --------
    # Temp Lib
    # --------

    tempLib: dynamicProperty = dynamicProperty(
        "base_tempLib",
        """Get the glyph's temporary lib object.

        This property provides access to a temporary instance of
        the :class:`BaseLib` class, used for storing data that should
        not be persisted. It is similar to :attr:`BaseGlyph.lib`, except
        that its contents will not be saved when calling
        the :meth:`BaseFont.save` method.

        This property is read-only.

        :return: A temporary instance of the :class:`BaseLib` class.

        Example::

            >>> tempLib = glyph.tempLib

        """,
    )

    def _get_base_tempLib(self) -> BaseLib:
        lib = self._get_tempLib()
        lib.glyph = self
        return lib

    def _get_tempLib(self) -> BaseLib:  # type: ignore[return]
        """Get the native glyph's temporary lib object.

        This is the environment implementation
        of :attr:`BaseGlyph.tempLib`.

        :return: A temporary instance of a :class:`BaseLib` subclass.
        :raises NotImplementedError: If the method has not been
            overridden by a subclass.

        .. important::

            Subclasses must override this method.

        """
        self.raiseNotImplementedError()

    # ---
    # API
    # ---

    def isEmpty(self) -> bool:
        """Check if the glyph is empty.

        :return: :obj:`True` if there are no contours and/or
        components in the glyph, :obj:`False` otherwise.

        Example::

            >>> glyph.isEmpty()

        .. note:: This method only checks for the presence of contours and
           components. Other attributes (guidelines, anchors, a lib, etc.) will
           not affect what this method returns.

        """
        if self.contours:
            return False
        if self.components:
            return False
        return True

    def loadFromGLIF(self, glifData: str) -> None:
        """Read data in `GLIF format <http://unifiedfontobject.org/versions/ufo3/glyphs/glif/>`_ into the glyph.

        :param glifData: The data to read as a :class:`str`.

        Example::

            >>> glyph.readGlyphFromString(xmlData)

        """
        self._loadFromGLIF(glifData)

    def _loadFromGLIF(self, glifData: str) -> None:
        """Read data in `GLIF format <http://unifiedfontobject.org/versions/ufo3/glyphs/glif/>`_ into the native glyph.

        :param glifData: The data to read as a :class:`str`.
        :raises NotImplementedError: If the method has not been
            overridden by a subclass.

        .. important::

            Subclasses must override this method.

        """
        self.raiseNotImplementedError()

    def dumpToGLIF(self, glyphFormatVersion: int = 2) -> str:
        """Return the glyph's contents as a string in `GLIF format <http://unifiedfontobject.org/versions/ufo3/glyphs/glif/>`_.

        :param glyphFormatVersion: An :class:`int` defining the preferred GLIF
            format version.

        Example::

            >>> xml = glyph.writeGlyphToString()

        """
        glyphFormatVersion = normalizers.normalizeGlyphFormatVersion(glyphFormatVersion)
        return self._dumpToGLIF(glyphFormatVersion)

    def _dumpToGLIF(self, glyphFormatVersion: int) -> str:  # type: ignore[return]
        """Return the native glyph's contents as a string in `GLIF format <http://unifiedfontobject.org/versions/ufo3/glyphs/glif/>`_.

        :param glyphFormatVersion: An :class:`int` defining the preferred GLIF
            format version.
        :raises NotImplementedError: If the method has not been
            overridden by a subclass.

        .. important::

            Subclasses must override this method.

        """
        self.raiseNotImplementedError()

    # ---------
    # Selection
    # ---------

    # contours

    selectedContours: dynamicProperty = dynamicProperty(
        "base_selectedContours",
        """Get or set the selected contours in the glyph.

        The value must be a :class:`tuple` or :class:`list` of
        either :class:`BaseContour` instances or :class:`int` values
        representing contour indexes to select.

        :return: A :class:`tuple` of the currently
            selected :class:`BaseContour` instances.

        Example::

            >>> contours = glyph.selectedContours
            >>> glyph.selectedContours = otherContours

        Set selection using indexes::

            >>> glyph.selectedContours = [0, 2]

        """,
    )

    def _get_base_selectedContours(self) -> Tuple[BaseContour, ...]:
        selected = tuple(
            normalizers.normalizeContour(contour)
            for contour in self._get_selectedContours()
        )
        return selected

    def _get_selectedContours(self) -> Tuple[BaseContour, ...]:
        """Get the selected contours in the native glyph.

        This is the environment implementation of
        the :attr:`BaseGlyph.selectedContour` property getter.

        :return: A :class:`tuple` of the currently selected :class:`BaseContour`
            instances. Each value item will be normalized
            with :func:`normalizers.normalizeContour`.

        .. note::

            Subclasses may override this method.

        """
        return self._getSelectedSubObjects(self.contours)

    def _set_base_selectedContours(
        self, value: CollectionType[Union[BaseContour, int]]
    ) -> None:
        normalized = []
        for contour in value:
            normalizedContour: Union[BaseContour, int]
            if isinstance(contour, int):
                normalizedIndex = normalizers.normalizeIndex(contour)
                # Avoid mypy conflict with normalizeIndex -> Optional[int]
                if normalizedIndex is None:
                    continue
                normalizedContour = normalizedIndex
            else:
                normalizedContour = normalizers.normalizeContour(contour)
            normalized.append(normalizedContour)
        self._set_selectedContours(normalized)

    def _set_selectedContours(
        self, value: CollectionType[Union[BaseContour, int]]
    ) -> None:
        """Set the selected contours in the glyph.

        This is the environment implementation of
        the :attr:`BaseGlyph.selectedContour` property setter.

        :param value: a :class:`tuple` or :class:`list` of
            either :class:`BaseContour` instances or :class:`int` values
            representing contour indexes to select. Each value item will have
            been normalized with :func:`normalizers.normalizeContour`.
            or :func:`normalizers.normalizeIndex`.

        .. note::

            Subclasses may override this method.

        """
        return self._setSelectedSubObjects(self.contours, value)

    # components

    selectedComponents: dynamicProperty = dynamicProperty(
        "base_selectedComponents",
        """Get or set the selected components in the glyph.

        The value must be a :class:`tuple` or :class:`list` of
        either :class:`BaseComponent` instances or :class:`int` values
        representing component indexes to select.

        :return: A :class:`tuple` of the currently
            selected :class:`BaseComponent` instances.

        Example::

            >>> components = glyph.selectedComponents
            >>> glyph.selectedComponents = otherComponents

        Set selection using indexes::

            >>> glyph.selectedComponents = [0, 2]

        """,
    )

    def _get_base_selectedComponents(self) -> Tuple[BaseComponent, ...]:
        selected = tuple(
            normalizers.normalizeComponent(component)
            for component in self._get_selectedComponents()
        )
        return selected

    def _get_selectedComponents(self) -> Tuple[BaseComponent, ...]:
        """Get the selected components in the native glyph.

        This is the environment implementation of
        the :attr:`BaseGlyph.selectedComponents` property getter.

        :return: A :class:`tuple` of the currently
            selected :class:`BaseComponent` instances. Each value item will be
            normalized with :func:`normalizers.normalizeComponent`.

        .. note::

            Subclasses may override this method.

        """
        return self._getSelectedSubObjects(self.components)

    def _set_base_selectedComponents(
        self, value: CollectionType[Union[BaseComponent, int]]
    ) -> None:
        normalized = []
        for component in value:
            normalizedComponent: Union[BaseComponent, int]
            if isinstance(component, int):
                normalizedIndex = normalizers.normalizeIndex(component)
                # Avoid mypy conflict with normalizeIndex -> Optional[int]
                if normalizedIndex is None:
                    continue
                normalizedComponent = normalizedIndex
            else:
                normalizedComponent = normalizers.normalizeComponent(component)
            normalized.append(normalizedComponent)
        self._set_selectedComponents(normalized)

    def _set_selectedComponents(
        self, value: CollectionType[Union[BaseComponent, int]]
    ) -> None:
        """Set the selected components in the glyph.

        This is the environment implementation of
        the :attr:`BaseGlyph.selectedComponents` property setter.

        :param value: a :class:`tuple` or :class:`list` of
            either :class:`BaseComponent` instances or :class:`int` values
            representing component indexes to select. Each value item will have
            been normalized with :func:`normalizers.normalizeComponent`
            or :func:`normalizers.normalizeIndex`.

        .. note::

            Subclasses may override this method.

        """
        return self._setSelectedSubObjects(self.components, value)

    # anchors

    selectedAnchors: dynamicProperty = dynamicProperty(
        "base_selectedAnchors",
        """Get or set the selected anchors in the glyph.

        The value must be a :class:`tuple` or :class:`list` of
        either :class:`BaseAnchor` instances or :class:`int` values
        representing anchor indexes to select.

        :return: A :class:`tuple` of the currently
            selected :class:`BaseAnchor` instances.

        Example::

            >>> anchors = glyph.selectedAnchors:
            >>> glyph.selectedAnchors = otherAnchors

        Set selection using indexes::

            >>> glyph.selectedAnchors = [0, 2]

        """,
    )

    def _get_base_selectedAnchors(self) -> Tuple[BaseAnchor, ...]:
        selected = tuple(
            normalizers.normalizeAnchor(anchor)
            for anchor in self._get_selectedAnchors()
        )
        return selected

    def _get_selectedAnchors(self) -> Tuple[BaseAnchor, ...]:
        """Get the selected anchors in the native glyph.

        This is the environment implementation of
        the :attr:`BaseGlyph.selectedAnchors` property getter.

        :return: A :class:`tuple` of the currently
            selected :class:`BaseAnchor` instances. Each value item will be
            normalized with :func:`normalizers.normalizeAnchor`.

        .. note::

            Subclasses may override this method.

        """
        return self._getSelectedSubObjects(self.anchors)

    def _set_base_selectedAnchors(
        self, value: CollectionType[Union[BaseAnchor, int]]
    ) -> None:
        normalized = []
        for anchor in value:
            normalizedAnchor: Union[BaseAnchor, int]
            if isinstance(anchor, int):
                normalizedIndex = normalizers.normalizeIndex(anchor)
                # Avoid mypy conflict with normalizeIndex -> Optional[int]
                if normalizedIndex is None:
                    continue
                normalizedAnchor = normalizedIndex
            else:
                normalizedAnchor = normalizers.normalizeAnchor(anchor)
            normalized.append(normalizedAnchor)
        self._set_selectedAnchors(normalized)

    def _set_selectedAnchors(
        self, value: CollectionType[Union[BaseAnchor, int]]
    ) -> None:
        """Set the selected anchors in the glyph.

        This is the environment implementation of
        the :attr:`BaseGlyph.selectedAnchors` property setter.

        :param value: a :class:`tuple` or :class:`list` of
            either :class:`BaseAnchor` instances or :class:`int` values
            representing anchor indexes to select. Each value item will have
            been normalized with :func:`normalizers.normalizeAnchor`
            or :func:`normalizers.normalizeIndex`.

        .. note::

            Subclasses may override this method.

        """
        return self._setSelectedSubObjects(self.anchors, value)

    # guidelines

    selectedGuidelines: dynamicProperty = dynamicProperty(
        "base_selectedGuidelines",
        """Get or set the selected guidelines in the glyph.

        The value must be a :class:`tuple` or :class:`list` of
        either :class:`BaseGuideline` instances or :class:`int` values
        representing component indexes to select.

        :return: A :class:`tuple` of the currently
            selected :class:`BaseGuideline` instances.

        Example::

            >>> guidelines = glyph.selectedGuidelines
            >>> glyph.selectedGuidelines = otherGuidelines

        Set selection using indexes::

            >>> glyph.selectedGuidelines = [0, 2]

        """,
    )

    def _get_base_selectedGuidelines(self) -> Tuple[BaseGuideline, ...]:
        selected = tuple(
            normalizers.normalizeGuideline(guideline)
            for guideline in self._get_selectedGuidelines()
        )
        return selected

    def _get_selectedGuidelines(self) -> Tuple[BaseGuideline, ...]:
        """Get the selected guidelines in the native glyph.

        This is the environment implementation of
        the :attr:`BaseGlyph.selectedGuideline` property getter.

        :return: A :class:`tuple` of the currently
            selected :class:`BaseGuideline` instances. Each value item will be
            normalized with :func:`normalizers.normalizeGuideline`.

        .. note::

            Subclasses may override this method.

        """
        return self._getSelectedSubObjects(self.guidelines)

    def _set_base_selectedGuidelines(
        self, value: CollectionType[Union[BaseGuideline, int]]
    ) -> None:
        normalized = []
        for guideline in value:
            normalizedGuideline: Union[BaseGuideline, int]
            if isinstance(guideline, int):
                normalizedIndex = normalizers.normalizeIndex(guideline)
                # Avoid mypy conflict with normalizeIndex -> Optional[int]
                if normalizedIndex is None:
                    continue
                normalizedGuideline = normalizedIndex
            else:
                normalizedGuideline = normalizers.normalizeGuideline(guideline)
            normalized.append(normalizedGuideline)
        self._set_selectedGuidelines(normalized)

    def _set_selectedGuidelines(
        self, value: CollectionType[Union[BaseGuideline, int]]
    ) -> None:
        """Set the selected guidelines in the glyph.

        This is the environment implementation of
        the :attr:`BaseGlyph.selectedGuideline` property setter.

        :param value: a :class:`tuple` or :class:`list` of
            either :class:`BaseGuideline` instances or :class:`int` values
            representing guideline indexes to select. Each value item will have
            been normalized with :func:`normalizers.normalizeGuideline`
            or :func:`normalizers.normalizeIndex`.

        .. note::

            Subclasses may override this method.

        """
        return self._setSelectedSubObjects(self.guidelines, value)<|MERGE_RESOLUTION|>--- conflicted
+++ resolved
@@ -559,15 +559,10 @@
 
     def _set_base_leftMargin(self, value: IntFloatType) -> None:
         normalizedValue = normalizers.normalizeGlyphLeftMargin(value)
-<<<<<<< HEAD
-        if normalizedValue is not None:
-            self._set_leftMargin(normalizedValue)
-=======
         # Avoid mypy conflict with normalizeGlyphLeftMargin -> Optional[IntFloat]
         if normalizedValue is None:
             raise TypeError("The value for leftMargin cannot be None.")
         self._set_leftMargin(normalizedValue)
->>>>>>> 70086bc8
 
     def _get_leftMargin(self) -> Optional[IntFloatType]:
         """Get the native glyph's left margin.
@@ -632,15 +627,10 @@
 
     def _set_base_rightMargin(self, value: IntFloatType) -> None:
         normalizedValue = normalizers.normalizeGlyphRightMargin(value)
-<<<<<<< HEAD
-        if normalizedValue is not None:
-            self._set_rightMargin(normalizedValue)
-=======
         # Avoid mypy conflict with normalizeGlyphRightMargin -> Optional[IntFloat]
         if normalizedValue is None:
             raise TypeError("The value for rightMargin cannot be None.")
         self._set_rightMargin(normalizedValue)
->>>>>>> 70086bc8
 
     def _get_rightMargin(self) -> Optional[IntFloatType]:
         """Get the native glyph's right margin.
@@ -770,15 +760,10 @@
 
     def _set_base_bottomMargin(self, value: IntFloatType) -> None:
         normalizedValue = normalizers.normalizeGlyphBottomMargin(value)
-<<<<<<< HEAD
-        if normalizedValue is not None:
-            self._set_bottomMargin(normalizedValue)
-=======
         # Avoid mypy conflict with normalizeGlyphBottomMargin -> Optional[IntFloat]
         if normalizedValue is None:
             raise TypeError("The value for bottomMargin cannot be None.")
         self._set_bottomMargin(normalizedValue)
->>>>>>> 70086bc8
 
     def _get_bottomMargin(self) -> Optional[IntFloatType]:
         """Get the native glyph's bottom margin.
@@ -842,15 +827,10 @@
 
     def _set_base_topMargin(self, value: IntFloatType) -> None:
         normalizedValue = normalizers.normalizeGlyphTopMargin(value)
-<<<<<<< HEAD
-        if normalizedValue is not None:
-            self._set_topMargin(normalizedValue)
-=======
         # Avoid mypy conflict with normalizeGlyphTopMargin -> Optional[IntFloat]
         if normalizedValue is None:
             raise TypeError("The value for topMargin cannot be None.")
         self._set_topMargin(normalizedValue)
->>>>>>> 70086bc8
 
     def _get_topMargin(self) -> Optional[IntFloatType]:
         """Get the native glyph's top margin.
@@ -1225,7 +1205,6 @@
 
         :param index: The index of the glyph to return as an :class:`int`.
         :return: An instance of the :class:`BaseContour` class.
-        :raises ValueError: If no contour is located at the given index.
 
         Example::
 
@@ -1331,10 +1310,7 @@
         else:
             index = self._getContourIndex(contour)
         normalizedIndex = normalizers.normalizeIndex(index)
-<<<<<<< HEAD
-=======
         # Avoid mypy conflict with normalizeIndex -> Optional[int]
->>>>>>> 70086bc8
         if normalizedIndex is None:
             return
         if normalizedIndex >= len(self):
@@ -1556,22 +1532,12 @@
                 )
                 if normalizedComponent.identifier not in existing:
                     identifier = normalizedComponent.identifier
-<<<<<<< HEAD
-        if baseGlyph is None:
-            raise TypeError("Base glyph cannot be None.")
-        normalizedBaseGlyph = normalizers.normalizeGlyphName(baseGlyph)
-        if self.name == normalizedBaseGlyph:
-            raise FontPartsError(
-                "A glyph cannot contain a component referencing itself."
-            )
-=======
         if baseGlyph is not None:
             normalizedBaseGlyph = normalizers.normalizeGlyphName(baseGlyph)
             if self.name == normalizedBaseGlyph:
                 raise FontPartsError(
                     "A glyph cannot contain a component referencing itself."
                 )
->>>>>>> 70086bc8
         if offset is None:
             offset = (0, 0)
         if scale is None:
@@ -1636,10 +1602,7 @@
         else:
             index = self._getComponentIndex(component)
         normalizedIndex = normalizers.normalizeIndex(index)
-<<<<<<< HEAD
-=======
         # Avoid mypy conflict with normalizeIndex -> Optional[int]
->>>>>>> 70086bc8
         if normalizedIndex is None:
             return
         if normalizedIndex >= self._len__components():
@@ -1762,11 +1725,7 @@
     def _getitem__anchors(self, index: int) -> BaseAnchor:
         normalizedIndex = normalizers.normalizeIndex(index)
         if normalizedIndex is None or normalizedIndex >= self._len__anchors():
-<<<<<<< HEAD
-            raise ValueError(f"No anchor located at index {index}.")
-=======
             raise ValueError(f"No anchor located at index {normalizedIndex}.")
->>>>>>> 70086bc8
         anchor = self._getAnchor(normalizedIndex)
         self._setGlyphInAnchor(anchor)
         return anchor
@@ -1834,23 +1793,10 @@
                 existing = {
                     a.identifier for a in self.anchors if a.identifier is not None
                 }
-<<<<<<< HEAD
-                if normalizedAnchor.identifier not in existing:
-                    identifier = normalizedAnchor.identifier
-        if name is None:
-            raise TypeError("Name cannot be None.")
-        normalizedName = normalizers.normalizeAnchorName(name)
-        if position is None:
-            raise TypeError("Position cannot be None.")
-        normalizedPosition = normalizers.normalizeCoordinateTuple(position)
-        if color is not None:
-            normalizedColor = normalizers.normalizeColor(color)
-=======
                 if anchor.identifier not in existing:
                     identifier = anchor.identifier
         if name is not None:
             name = normalizers.normalizeAnchorName(name)
->>>>>>> 70086bc8
         else:
             raise ValueError("Name can not be None.")
         if position is not None:
@@ -1915,10 +1861,7 @@
         else:
             index = self._getAnchorIndex(anchor)
         normalizedIndex = normalizers.normalizeIndex(index)
-<<<<<<< HEAD
-=======
         # Avoid mypy conflict with normalizeIndex -> Optional[int]
->>>>>>> 70086bc8
         if normalizedIndex is None:
             return
         if normalizedIndex >= self._len__anchors():
@@ -2101,16 +2044,6 @@
                 existing = set(
                     g.identifier for g in self.guidelines if g.identifier is not None
                 )
-<<<<<<< HEAD
-                if normalizedGuideline.identifier not in existing:
-                    identifier = normalizedGuideline.identifier
-        if position is None:
-            raise TypeError("Position cannot be None.")
-        normalizedPosition = normalizers.normalizeCoordinateTuple(position)
-        if angle is None:
-            raise TypeError("Angle cannot be None.")
-        normalizedAngle = normalizers.normalizeRotationAngle(angle)
-=======
                 if guideline.identifier not in existing:
                     identifier = guideline.identifier
         if position is not None:
@@ -2121,7 +2054,6 @@
             angle = normalizers.normalizeRotationAngle(angle)
         else:
             raise ValueError("Angle can not be None.")
->>>>>>> 70086bc8
         if name is not None:
             name = normalizers.normalizeGuidelineName(name)
         else:
@@ -3061,10 +2993,8 @@
     def _get_base_bounds(self) -> Optional[QuadrupleType[IntFloatType]]:
         value = self._get_bounds()
         if value is not None:
-            normalizedValue = normalizers.normalizeBoundingBox(value)
-        else:
-            normlizedValue = value
-        return normalizedValue
+            value = normalizers.normalizeBoundingBox(value)
+        return value
 
     def _get_bounds(self) -> Optional[QuadrupleType[IntFloatType]]:
         """Get the bounds of the native glyph.
@@ -3263,10 +3193,7 @@
             >>> glyph.removeLayer("background")
 
         """
-<<<<<<< HEAD
-=======
-
->>>>>>> 70086bc8
+
         layerName = layer.layer.name if isinstance(layer, BaseGlyph) else layer
         normalizedLayerName = normalizers.normalizeLayerName(layerName)
         if self._getLayer(normalizedLayerName).layer.name == normalizedLayerName:
