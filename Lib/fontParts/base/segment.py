from __future__ import annotations
from typing import TYPE_CHECKING, Any, Generator, List, Optional, Tuple, Union

from fontParts.base.errors import FontPartsError
from fontParts.base.base import (
    BaseObject,
    TransformationMixin,
    InterpolationMixin,
    SelectionMixin,
    dynamicProperty,
    reference,
)
from fontParts.base import normalizers
from fontParts.base.deprecated import DeprecatedSegment, RemovedSegment
from fontParts.base.compatibility import SegmentCompatibilityReporter
from fontParts.base.annotations import (
    CollectionType,
    SextupleCollectionType,
    IntFloatType,
)

if TYPE_CHECKING:
    from fontParts.base.point import BasePoint
    from fontParts.base.contour import BaseContour
    from fontParts.base.glyph import BaseGlyph
    from fontParts.base.layer import BaseLayer
    from fontParts.base.font import BaseFont


class BaseSegment(
    BaseObject,
    TransformationMixin,
    InterpolationMixin,
    SelectionMixin,
    DeprecatedSegment,
    RemovedSegment,
):
    def _setPoints(self, points: CollectionType[BasePoint]) -> None:
        if hasattr(self, "_points"):
            raise AssertionError("segment has points")
        self._points = points

    def _reprContents(self) -> List[str]:
        contents = [
            f"{self.type}",
        ]
        if self.index is not None:
            contents.append(f"index='{self.index!r}'")
        return contents

    # this class should not be used in hashable
    # collections since it is dynamically generated.

    __hash__ = None

    # -------
    # Parents
    # -------

    # Contour

    _contour: Optional[BaseContour] = None

    contour: dynamicProperty = dynamicProperty(
<<<<<<< HEAD
        "contour",
        """Get or set the segment's parent contour object.

        The value must be a :class:`BaseContour` instance or :obj:`None`.

        :return: The :class:`BaseContour` instance containing the segment
            or :obj:`None`.
        :raises AssertionError: If attempting to set the contour when it
            has already been set.

        Example::

            >>> contour = segment.contour

        """
=======
        "contour", "The segment's parent contour."
>>>>>>> ac2ef418
    )

    def _get_contour(self) -> Optional[BaseContour]:
        if self._contour is None:
            return None
        return self._contour()

    def _set_contour(self, contour: Optional[BaseContour]) -> None:
        if self._contour is not None:
            raise AssertionError("contour for segment already set")
        if contour is not None:
            contour = reference(contour)
        self._contour = contour

    # Glyph

    glyph: dynamicProperty = dynamicProperty(
        "glyph",
        """Get the segment's parent glyph object.

        This property is read-only.

        The value must be a :class:`BaseGlyph` instance or :obj:`None`.

        :return: The :class:`BaseGlyph` instance containing the segment
            or :obj:`None`.

        Example::

            >>> glyph = segment.glyph

        """)

    def _get_glyph(self) -> Optional[BaseGlyph]:
        if self._contour is None:
            return None
        return self.contour.glyph

    # Layer

    layer: dynamicProperty = dynamicProperty(
        "layer",
        """Get the segment's parent layer object.

        This property is read-only.

        :return: The :class:`BaseLayer` instance containing the segemnt
            or :obj:`None`.

        Example::

            >>> layer = segment.layer

        """
    )

    def _get_layer(self) -> Optional[BaseLayer]:
        if self._contour is None:
            return None
        return self.glyph.layer

    # Font

    font: dynamicProperty = dynamicProperty(
        "font",
        """Get the segment's parent font object.

        This property is read-only.

        :return: The :class:`BaseFont` instance containing the segment
            or :obj:`None`.

        Example::

            >>> font = segment.font

        """,)

    def _get_font(self) -> Optional[BaseFont]:
        if self._contour is None:
            return None
        return self.glyph.font

    # --------
    # Equality
    # --------

    def __eq__(self, other: object) -> bool:
        """Check for equality with another segment.

        The :meth:`BaseObject.__eq__` method can't be used here
        because the :class:`BaseContour` implementation contructs
        segment objects without assigning an underlying `naked`
        object. Therefore, comparisons will always fail. This
        method overrides the base method and compares the
        :class:`BasePoint` contained by the segment.

        :param other: The segment to compare with.
        :return: :obj:`True` if the segments are equal, :obj:`False` otherwise.

        .. note::

            Subclasses may override this method.

        """
        if isinstance(other, self.__class__):
            return self.points == other.points
        return NotImplemented

    # --------------
    # Identification
    # --------------

    index: dynamicProperty = dynamicProperty(
        "base_index",

        """Get the index of the segment.

        This property is read-only.

        :return: An :class:`int` representing the segment's index within an
            ordered list of the parent contour's segments, or :obj:`None` if the
            segment does not belong to a contour.

        Example::

            >>> segment.index
            0

        """
    )

    def _get_base_index(self) -> Optional[int]:
        if self.contour is None:
            return None
        value = self._get_index()
        normalizedValue = normalizers.normalizeIndex(value)
        return normalizedValue

    def _get_index(self) -> int:
        """Get the index of the native segment.

        This is the environment implementation of the :attr:`BaseSegment.index`
        property getter.

        :return: An :class:`int` representing the segment's index within an
            ordered list of the parent contour's segments, or :obj:`None` if the
            segment does not belong to a contour.

        .. note::

            Subclasses may override this method.

        """
        contour = self.contour
        value = contour.segments.index(self)
        return value

    # ----------
    # Attributes
    # ----------

    type: dynamicProperty = dynamicProperty(
        "base_type",
        """Get or set the segment's type.

        The value must be a :class:`str` containing one of the following
        alternatives:

        +----------------+---------------------------------+
        | Type           | Description                     |
        +----------------+---------------------------------+
        | ``'move'``     | An on-curve move to.            |
        | ``'line'``     | An on-curve line to.            |
        | ``'curve'``    | An on-curve cubic curve to.     |
        | ``'qcurve'``   | An on-curve quadratic curve to. |
        +----------------+---------------------------------+

        :return: A :class:`str` representing the type of the segment.

        """
    )

    def _get_base_type(self) -> str:
        value = self._get_type()
        value = normalizers.normalizeSegmentType(value)
        return value

    def _set_base_type(self, value: str) -> None:
        value = normalizers.normalizeSegmentType(value)
        self._set_type(value)

    def _get_type(self) -> str:
        """Get the native segment's type.

        This is the environment implementation of the :attr:`BaseSegment.type`
        property getter.

        :return: A :class:`str` representing the type of the segment. The value
         will have been normalized with :func:`normalizers.normalizeSegmentType`.

        .. note::

            Subclasses may override this method.

        """
        onCurve = self.onCurve
        if onCurve is None:
            return "qcurve"
        return onCurve.type

    def _set_type(self, newType: str) -> None:
        """Set the native segment's type.

        This is the environment implementation of the :attr:`BaseSegment.type`
        property setter.

        :param newType: The segment type definition as a :class:`str`. The value
            will have been normalized with :func:`normalizers.normalizeSegmentType`.
        :raises FontPartsError: If the segment does not belong to a contour.

        .. note::

            Subclasses may override this method.

        """
        oldType = self.type
        if oldType == newType:
            return
        if self.onCurve is None:
            # special case with a single qcurve segment
            # and only offcurves, don't convert
            return
        contour = self.contour
        if contour is None:
            raise FontPartsError("The segment does not belong to a contour.")
        # converting line <-> move
        if newType in ("move", "line") and oldType in ("move", "line"):
            pass
        # converting to a move or line
        elif newType not in ("curve", "qcurve"):
            offCurves = self.offCurve
            for point in offCurves:
                contour.removePoint(point)
        # converting a line/move to a curve/qcurve
        else:
            segments = contour.segments
            i = segments.index(self)
            prev = segments[i - 1].onCurve
            on = self.onCurve
            x = on.x
            y = on.y
            points = contour.points
            i = points.index(on)
            contour.insertPoint(i, (x, y), "offcurve")
            off2 = contour.points[i]
            contour.insertPoint(i, (prev.x, prev.y), "offcurve")
            off1 = contour.points[i]
            del self._points
            self._setPoints((off1, off2, on))
        self.onCurve.type = newType

    smooth: dynamicProperty = dynamicProperty(
        "base_smooth",
        """Get or set the segment's smooth state.

        The value must be a :class:`bool` indicating the segment's smooth state.

        :return: :obj:`True` if the segment is smooth, :obj:`False` if it is sharp.

        Example::

            >>> segment.smooth
            False
            >>> segment.smooth = True

        """
    )

    def _get_base_smooth(self) -> bool:
        value = self._get_smooth()
        value = normalizers.normalizeBoolean(value)
        return value

    def _set_base_smooth(self, value: bool) -> None:
        value = normalizers.normalizeBoolean(value)
        self._set_smooth(value)

    def _get_smooth(self) -> bool:
        """Get the native segment's smooth state.

        This is the environment implementation of the :attr:`BaseSegment.smooth`
        property getter.

        :return: :obj:`True` if the segment is smooth, :obj:`False` if it is
            sharp. The value will have been normalized
            with :func:`normalizers.normalizeBoolean`.

        .. note::

            Subclasses may override this method.

        """
        onCurve = self.onCurve
        if onCurve is None:
            return True
        return onCurve.smooth

    def _set_smooth(self, value: bool) -> None:
        """Set the native segment's smooth state.

        This is the environment implementation of the :attr:`BaseSegment.smooth`
        property setter.

        :param value: The point's smooth state as a :class:`bool`. The value
            will have been normalized with :func:`normalizers.normalizeBoolean`.

        .. note::

            Subclasses may override this method.

        """
        onCurve = self.onCurve
        if onCurve is not None:
            self.onCurve.smooth = value

    # ------
    # Points
    # ------

    def __getitem__(self, index: int) -> BasePoint:
        """Get the point at the specified index.

        :param index: The zero-based index of the point to retrieve as
            an :class:`int`.
        :return: The :class:`BasePoint` instance located at the specified `index`.
        :raises IndexError: If the specified `index` is out of range.

        """
        return self._getItem(index)

    def _getItem(self, index: int) -> BasePoint:
        """Get the native point at the specified index.

        This is the environment implementation of :meth:`BaseSegment.__getitem__`.

        :param index: The zero-based index of the point to retrieve as
            an :class:`int`.
        :return: The :class:`BasePoint` instance located at the specified `index`.
        :raises IndexError: If the specified `index` is out of range.

        .. note::

            Subclasses may override this method.

        """
        return self.points[index]

    def __iter__(self):
        """Return an iterator over the points in the segment.

        :returns: An iterator over the :class:`BasePoint` instances belonging to
            the segment.

        """
        return self._iterPoints()

    def _iterPoints(self, **kwargs: Any) -> Generator[BasePoint]:
        """Return an iterator over the points in the native segment.

        This is the environment implementation of :meth:`BaseSegment.__iter__`.

        :returns: An iterator over the :class:`BasePoint` instances belonging to
            the segment.

        .. note::

            Subclasses may override this method.

        """
        points = self.points
        count = len(points)
        index = 0
        while count:
            yield points[index]
            count -= 1
            index += 1

    def __len__(self) -> int:
        """Return the number of points in the segment.

        :return: An :class:`int` representing the number of :class:`BasePoint`
            instances belonging to the segment.

        """
        return self._len()

    def _len(self, **kwargs: Any) -> int:
        """Return the number of points in the native segment.

        This is the environment implementation of :meth:`BaseSegment.__len__`.

        :return: An :class:`int` representing the number of :class:`BasePoint`
            instances belonging to the segment.

        .. note::

            Subclasses may override this method.

        """
        return len(self.points)

    points: dynamicProperty = dynamicProperty(
<<<<<<< HEAD
        "base_points",
        """Get a list of all points in the segment.

        This attribute is read-only.

        :return: A :class:`tuple` of :class`BasePoints`.

        """
=======
        "base_points", "A list of points in the segment."
>>>>>>> ac2ef418
    )

    def _get_base_points(self) -> Tuple[BasePoint, ...]:
        return self._get_points()

    def _get_points(self) -> Tuple[BasePoint, ...]:
        """Get a list of all points in the native segment.

        This is the environment implementation of the :attr:`BaseSegment.points`
        property getter.

        :return: A :class:`tuple` of :class`BasePoints`.

        .. note::

            Subclasses may override this method.

        """
        if not hasattr(self, "_points"):
            return ()
        return tuple(self._points)

    onCurve: dynamicProperty = dynamicProperty(
<<<<<<< HEAD
        "base_onCurve",
        """Get the on-curve point in the segment.

        This property is read-only.

        :return: An on-curve :class:`BasePoint` instance or :obj:`None`.

        """
=======
        "base_onCurve", "The on curve point in the segment."
>>>>>>> ac2ef418
    )

    def _get_base_onCurve(self) -> Optional[BasePoint]:
        return self._get_onCurve()

    def _get_onCurve(self) -> Optional[BasePoint]:
        """Get the on-curve point in the native segment.

        This is the environment implementation of
        the :attr:`BaseSegment.onCurve` property getter.

        :return: An on-curve :class:`BasePoint` instance or :obj:`None`.

        .. note::

            Subclasses may override this method.

        """
        value = self.points[-1]
        if value.type == "offcurve":
            return None
        return value

    offCurve: dynamicProperty = dynamicProperty(
<<<<<<< HEAD
        "base_offCurve",
        """Get the off-curve points in the segment.

        This property is read-only.

        :return: An off-curve :class:`BasePoint` instance or :obj:`None`.
=======
        "base_offCurve", "The off curve points in the segment."
    )
>>>>>>> ac2ef418

        """
    )

    def _get_base_offCurve(self) -> Tuple[BasePoint, ...]:
        return self._get_offCurve()

    def _get_offCurve(self) -> Tuple[BasePoint, ...]:
        """Get the off-curve points in the native segment.

        This is the environment implementation of
        the :attr:`BaseSegment.offCurve` property getter.

        :return: An off-curve :class:`BasePoint` instance or :obj:`None`.

        .. note::

            Subclasses may override this method.

        """
        if self.points and self.points[-1].type == "offcurve":
            return self.points
        return self.points[:-1]

    # --------------
    # Transformation
    # --------------

<<<<<<< HEAD
    def _transformBy(self,
                     matrix: SextupleCollectionType[IntFloatType],
                     **kwargs: Any):
        r"""Transform the native object according to the given matrix.

        This is the environment implementation of :meth:`TransformationMixin.transformBy`.

        :param matrix: The :ref:`type-transformation` to apply. The value will have
            been normalized with :func:`normalizers.normalizeTransformationMatrix`.
        :param \**kwargs: Additional keyword arguments.

        .. note::

            Subclasses may override this method.

=======
    def _transformBy(self, matrix: SextupleCollectionType[IntFloatType], **kwargs: Any):
        """
        Subclasses may override this method.
>>>>>>> ac2ef418
        """
        for point in self.points:
            point.transformBy(matrix)

    # -------------
    # Interpolation
    # -------------

    compatibilityReporterClass = SegmentCompatibilityReporter

    def isCompatible(self, other: BaseSegment) -> Tuple[bool, str]:
        """Evaluate interpolation compatibility with another segment.

        This method will return a :class:`bool` indicating if the segment is
        compatible for interpolation with `other`, and a :class:`str`
        containing compatibility notes.

        :param other: The other :class:`BaseSegment` instance to check
            compatibility with.
        :return: A :class:`tuple` where the first element is a :class:`bool`
            indicating compatibility, and the second element is a :class:`str`
            of compatibility notes.

        Example::

            >>> compatible, report = self.isCompatible(otherSegment)
            >>> compatible
            False
            >>> compatible
            [Fatal] Segment: [0] + [0]
            [Fatal] Segment: [0] is line | [0] is move
            [Fatal] Segment: [1] + [1]
            [Fatal] Segment: [1] is line | [1] is qcurve

        """
        return super(BaseSegment, self).isCompatible(other, BaseSegment)

<<<<<<< HEAD
    def _isCompatible(self,
                      other: BaseSegment,
                      reporter: SegmentCompatibilityReporter) -> None:
        """Evaluate interpolation compatibility with another native segment.

        This is the environment implementation of :meth:`BaseSegment.isCompatible`.

        :param other: The other :class:`BaseSegment` instance to check
            compatibility with.
        :param reporter: An object used to report compatibility issues.

        .. note::

            Subclasses may override this method.
=======
    def _isCompatible(
        self, other: BaseSegment, reporter: SegmentCompatibilityReporter
    ) -> None:
        """
        This is the environment implementation of
        :meth:`BaseSegment.isCompatible`.
>>>>>>> ac2ef418

        """
        segment1 = self
        segment2 = other
        # type
        if segment1.type != segment2.type:
            # line <-> curve can be converted
            if set((segment1.type, segment2.type)) != set(("curve", "line")):
                reporter.typeDifference = True
                reporter.fatal = True

    # ----
    # Misc
    # ----

    def round(self) -> None:
        """Round coordinates in all the segment's points."""
        for point in self.points:
            point.round()<|MERGE_RESOLUTION|>--- conflicted
+++ resolved
@@ -1,5 +1,5 @@
 from __future__ import annotations
-from typing import TYPE_CHECKING, Any, Generator, List, Optional, Tuple, Union
+from typing import TYPE_CHECKING, Any, Generator, List, Optional, Tuple
 
 from fontParts.base.errors import FontPartsError
 from fontParts.base.base import (
@@ -16,7 +16,7 @@
 from fontParts.base.annotations import (
     CollectionType,
     SextupleCollectionType,
-    IntFloatType,
+    IntFloatType
 )
 
 if TYPE_CHECKING:
@@ -51,7 +51,7 @@
     # this class should not be used in hashable
     # collections since it is dynamically generated.
 
-    __hash__ = None
+    __hash__ = None  # type: ignore[assignment]
 
     # -------
     # Parents
@@ -62,7 +62,6 @@
     _contour: Optional[BaseContour] = None
 
     contour: dynamicProperty = dynamicProperty(
-<<<<<<< HEAD
         "contour",
         """Get or set the segment's parent contour object.
 
@@ -78,9 +77,6 @@
             >>> contour = segment.contour
 
         """
-=======
-        "contour", "The segment's parent contour."
->>>>>>> ac2ef418
     )
 
     def _get_contour(self) -> Optional[BaseContour]:
@@ -494,7 +490,6 @@
         return len(self.points)
 
     points: dynamicProperty = dynamicProperty(
-<<<<<<< HEAD
         "base_points",
         """Get a list of all points in the segment.
 
@@ -503,9 +498,6 @@
         :return: A :class:`tuple` of :class`BasePoints`.
 
         """
-=======
-        "base_points", "A list of points in the segment."
->>>>>>> ac2ef418
     )
 
     def _get_base_points(self) -> Tuple[BasePoint, ...]:
@@ -529,7 +521,6 @@
         return tuple(self._points)
 
     onCurve: dynamicProperty = dynamicProperty(
-<<<<<<< HEAD
         "base_onCurve",
         """Get the on-curve point in the segment.
 
@@ -538,9 +529,6 @@
         :return: An on-curve :class:`BasePoint` instance or :obj:`None`.
 
         """
-=======
-        "base_onCurve", "The on curve point in the segment."
->>>>>>> ac2ef418
     )
 
     def _get_base_onCurve(self) -> Optional[BasePoint]:
@@ -565,17 +553,12 @@
         return value
 
     offCurve: dynamicProperty = dynamicProperty(
-<<<<<<< HEAD
         "base_offCurve",
         """Get the off-curve points in the segment.
 
         This property is read-only.
 
         :return: An off-curve :class:`BasePoint` instance or :obj:`None`.
-=======
-        "base_offCurve", "The off curve points in the segment."
-    )
->>>>>>> ac2ef418
 
         """
     )
@@ -604,7 +587,6 @@
     # Transformation
     # --------------
 
-<<<<<<< HEAD
     def _transformBy(self,
                      matrix: SextupleCollectionType[IntFloatType],
                      **kwargs: Any):
@@ -620,11 +602,6 @@
 
             Subclasses may override this method.
 
-=======
-    def _transformBy(self, matrix: SextupleCollectionType[IntFloatType], **kwargs: Any):
-        """
-        Subclasses may override this method.
->>>>>>> ac2ef418
         """
         for point in self.points:
             point.transformBy(matrix)
@@ -662,7 +639,6 @@
         """
         return super(BaseSegment, self).isCompatible(other, BaseSegment)
 
-<<<<<<< HEAD
     def _isCompatible(self,
                       other: BaseSegment,
                       reporter: SegmentCompatibilityReporter) -> None:
@@ -677,14 +653,6 @@
         .. note::
 
             Subclasses may override this method.
-=======
-    def _isCompatible(
-        self, other: BaseSegment, reporter: SegmentCompatibilityReporter
-    ) -> None:
-        """
-        This is the environment implementation of
-        :meth:`BaseSegment.isCompatible`.
->>>>>>> ac2ef418
 
         """
         segment1 = self
