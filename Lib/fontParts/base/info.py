--- conflicted
+++ resolved
@@ -37,15 +37,7 @@
 
 # Notes
 
-<<<<<<< HEAD
-=======
-# What are the available types for the `value` parameter in `_validateFontInfoAttributeValue`?
-# Where are the magic methods in this class defined? `mypy` throws this error: info.py:107: error: "__hasattr__" undefined in superclass  [misc]
-# What value types is `BaseInfo.__setattr__` supposed to return? `mypy` throws this error: info.py:113: error: "_getAttr" of "BaseInfo" does not return a value (it only ever returns None)  [func-returns-value]
-# Isn't `_fromMathInfo` supposed to return anything? It's missing a return statement, yet its called in the return of the public equivalent.
-
-
->>>>>>> 3b78b9e9
+
 class BaseInfo(BaseObject, DeprecatedInfo, RemovedInfo):
     """Represent the basis for an info object."""
 
