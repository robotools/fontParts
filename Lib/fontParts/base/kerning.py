--- conflicted
+++ resolved
@@ -61,15 +61,9 @@
 
     def scaleBy(self, factor):
         """
-<<<<<<< HEAD
-        Scales all kerning values by **factor**.
-        **factor** will be an :ref:`type-int-float`, ``tuple`` or ``list``.
-        The first value of the **factor** will be used to scale the kerning values.
-=======
-        Scales all kerning values by **factor**. **factor** will be an 
-        :ref:`type-int-float`, ``tuple`` or ``list``. The first value of the 
+        Scales all kerning values by **factor**. **factor** will be an
+        :ref:`type-int-float`, ``tuple`` or ``list``. The first value of the
         **factor** will be used to scale the kerning values.
->>>>>>> 2e2d84af
 
             >>> myKerning.scaleBy(2)
             >>> myKerning.scaleBy((2,3))
@@ -79,13 +73,8 @@
 
     def _scale(self, factor):
         """
-<<<<<<< HEAD
-        This is the environment implementation of
-        :meth:`BaseKerning.scaleBy`. **factor** will be a ``tuple``.
-=======
-        This is the environment implementation of :meth:`BaseKerning.scaleBy`. 
+        This is the environment implementation of :meth:`BaseKerning.scaleBy`.
         **factor** will be a ``tuple``.
->>>>>>> 2e2d84af
 
         Subclasses may override this method.
         """
@@ -100,12 +89,8 @@
 
     def round(self, multiple=1):
         """
-<<<<<<< HEAD
-        Rounds the kerning values to increments of **multiple**, which will be an ``int``.
-=======
-        Rounds the kerning values to increments of **multiple**, 
+        Rounds the kerning values to increments of **multiple**,
         which will be an ``int``.
->>>>>>> 2e2d84af
 
         The default behavior is to round to increments of 1.
         """
@@ -131,11 +116,8 @@
     def interpolate(self, factor, minKerning, maxKerning, round=True, suppressError=True):
         """
         Interpolates all pairs between two :class:`BaseKerning` objects:
-<<<<<<< HEAD
-        **minKerning** and **maxKerning**.The interpolation occurs on a
-=======
+
         **minKerning** and **maxKerning**. The interpolation occurs on a
->>>>>>> 2e2d84af
         0 to 1.0 range where **minKerning** is located at 0 and
         **maxKerning** is located at 1.0. The kerning data is replaced by
         the interpolated kerning.
@@ -145,24 +127,13 @@
           ``tuple`` or ``list``. If it is a ``tuple`` or ``list``,
           the first number indicates the x factor and the second number
           indicates the y factor.
-<<<<<<< HEAD
-        * **round** is a ``bool`` indicating if the result should be rounded to ``int``\s.
-          The default behavior is to round interpolated kerning.
-        * **suppressError** is a ``bool`` indicating if incompatible data should be ignored
-          or if an error should be raised when such incompatibilities are found. The default
-          behavior is to ignore incompatible data.
-
-            >>> myKerning.interpolate(kerningOne, kerningTwo)
-
-=======
-        * **round** is a ``bool`` indicating if the result should be rounded to 
-          ``int``. The default behavior is to round interpolated kerning.
+        * **round** is a ``bool`` indicating if the result should be rounded to
+          ``int``\s. The default behavior is to round interpolated kerning.
         * **suppressError** is a ``bool`` indicating if incompatible data should
           be ignored or if an error should be raised when such incompatibilities
           are found. The default behavior is to ignore incompatible data.
 
             >>> myKerning.interpolate(kerningOne, kerningTwo)
->>>>>>> 2e2d84af
         """
         factor = normalizers.normalizeInterpolationFactor(factor)
         if not isinstance(minKerning, BaseKerning):
@@ -200,11 +171,7 @@
     def remove(self, pair):
         """
         Removes a pair from the Kerning. **pair** will
-<<<<<<< HEAD
         be a ``tuple`` of two :ref:`type-string`\s.
-=======
-        be a ``tuple`` of two :ref:`type-string`.
->>>>>>> 2e2d84af
 
         This is a backwards compatibility method.
         """
@@ -228,11 +195,8 @@
     def __contains__(self, pair):
         """
         Tests to see if a pair is in the Kerning.
-<<<<<<< HEAD
         **pair** will be a ``tuple`` of two :ref:`type-string`\s.
-=======
-        **pair** will be a ``tuple`` of two :ref:`type-string`.
->>>>>>> 2e2d84af
+
         This returns a ``bool`` indicating if the **pair**
         is in the Kerning. ::
 
@@ -243,25 +207,16 @@
 
     def __delitem__(self, pair):
         """
-<<<<<<< HEAD
         Removes **pair** from the Kerning. **pair** is a ``tuple`` of two :ref:`type-string`\s.::
 
             >>> del font.kerning["myGroup"]
-=======
-        Removes **pair** from the Kerning. **pair** is a ``tuple`` of two :ref:`type-string`.::
-
-            >>> del font.kerning[pair]
->>>>>>> 2e2d84af
         """
         super(BaseKerning, self).__delitem__(pair)
 
     def __getitem__(self, pair):
         """
-<<<<<<< HEAD
         Returns the kerning value of the pair. **pair** is a ``tuple`` of two :ref:`type-string`\s.
-=======
-        Returns the kerning value of the pair. **pair** is a ``tuple`` of two :ref:`type-string`.
->>>>>>> 2e2d84af
+
         The returned value will be a :ref:`type-int-float`.::
 
             >>> font.kerning[("A", "V")]
@@ -302,11 +257,8 @@
     def __setitem__(self, pair, value):
         """
         Sets the **pair** to the list of **value**. **pair** is the
-<<<<<<< HEAD
         pair as a ``tuple`` of two :ref:`type-string`\s and **value**
-=======
-        pair as a ``tuple`` of two :ref:`type-string` and **value**
->>>>>>> 2e2d84af
+
         is a :ref:`type-int-float`.
 
             >>> font.kerning[("A", "V")] = -20
@@ -316,11 +268,7 @@
 
     def clear(self):
         """
-<<<<<<< HEAD
-        Removes all group information from Kerning,
-=======
         Removes all information from Kerning,
->>>>>>> 2e2d84af
         resetting the Kerning to an empty dictionary. ::
 
             >>> font.kerning.clear()
@@ -330,11 +278,8 @@
     def get(self, pair, default=None):
         """
         Returns the value for the kerning pair.
-<<<<<<< HEAD
         **pair** is a ``tuple`` of two :ref:`type-string`\s, and the returned values will either
-=======
-        **pair** is a ``tuple`` of two :ref:`type-string`, and the returned values will either
->>>>>>> 2e2d84af
+
         be :ref:`type-int-float` or ``None`` if no pair was found. ::
 
             >>> font.kerning[("A", "V")]
@@ -352,13 +297,9 @@
 
     def items(self):
         """
-<<<<<<< HEAD
         Returns a list of ``tuple``\s of each pair and value. Pairs are a
         ``tuple`` of two :ref:`type-string`\s and values are :ref:`type-int-float`.
-=======
-        Returns a list of ``tuple``s of each pair and value. Pairs are a
-        ``tuple`` of two :ref:`type-string` and values are :ref:`type-int-float`.
->>>>>>> 2e2d84af
+
         The initial list will be unordered.
 
             >>> font.kerning.items()
@@ -380,11 +321,8 @@
         """
         Removes the **pair** from the Kerning and returns the value as an ``int``.
         If no pair is found, **default** is returned. **pair** is a
-<<<<<<< HEAD
         ``tuple`` of two :ref:`type-string`\s. This must return either
-=======
-        ``tuple`` of two :ref:`type-string`. This must return either
->>>>>>> 2e2d84af
+
         **default** or a :ref:`type-int-float`.
 
             >>> font.kerning.pop(("A", "V"))
@@ -408,11 +346,8 @@
 
     def values(self):
         """
-<<<<<<< HEAD
         Returns a ``list`` of each pair's values, the values will be :ref:`type-int-float`\s.
-=======
-        Returns a ``list`` of each pair's values, the values will be :ref:`type-int-float`.
->>>>>>> 2e2d84af
+
         The list will be unordered.
 
             >>> font.kerning.items()
