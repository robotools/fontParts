from __future__ import annotations
from typing import TYPE_CHECKING, Any, Callable, Optional, Union, List, Tuple
import math
from fontTools.misc import transform
from fontParts.base.base import (
    BaseObject,
    TransformationMixin,
    InterpolationMixin,
    SelectionMixin,
    PointPositionMixin,
    IdentifierMixin,
    dynamicProperty,
    reference,
)
from fontParts.base import normalizers
from fontParts.base.compatibility import GuidelineCompatibilityReporter
from fontParts.base.color import Color
from fontParts.base.deprecated import DeprecatedGuideline, RemovedGuideline
from fontParts.base.annotations import (
    QuadrupleType,
    QuadrupleCollectionType,
    SextupleCollectionType,
    IntFloatType,
)

if TYPE_CHECKING:
    from fontParts.base.font import BaseFont
    from fontParts.base.layer import BaseLayer
    from fontParts.base.glyph import BaseGlyph


class BaseGuideline(
    BaseObject,
    TransformationMixin,
    DeprecatedGuideline,
    RemovedGuideline,
    PointPositionMixin,
    InterpolationMixin,
    IdentifierMixin,
    SelectionMixin,
):
    """Represent the basis for a guideline object.

    This object is almost always created with :meth:`BaseGlyph.appendGuideline`.
    An orphan guideline can be created like this::

        >>> guideline = RGuideline()

    """

    copyAttributes: Tuple[str, ...] = ("x", "y", "angle", "name", "color")

    def _reprContents(self) -> List[str]:
        contents = []
        if self.name is not None:
            contents.append(f"'{self.name}'")
        if self.layer is not None:
            contents.append(f"('{self.layer.name}')")
        return contents

    # -------
    # Parents
    # -------

    # Glyph

    _glyph: Optional[Callable[[], BaseGlyph]] = None

    glyph: dynamicProperty = dynamicProperty(
        "glyph",
        """Get or set the guideline's parent glyph object.

        The value must be a :class:`BaseGlyph` instance or :obj:`None`.

        :return: The :class:`BaseGlyph` instance containing the guideline
            or :obj:`None`.
        :raises AssertionError: If attempting to set the glyph when it
            has already been set.

        Example::

            >>> glyph = guideline.glyph

        """,
    )

    def _get_glyph(self) -> Optional[BaseGlyph]:
        if self._glyph is None:
            return None
        return self._glyph()

    def _set_glyph(
        self, glyph: Optional[Union[BaseGlyph, Callable[[], BaseGlyph]]]
    ) -> None:
        if self._font is not None:
            raise AssertionError("font for guideline already set")
        if self._glyph is not None:
            raise AssertionError("glyph for guideline already set")
        if glyph is not None:
            glyph = reference(glyph)
        self._glyph = glyph

    # Layer

    layer: dynamicProperty = dynamicProperty(
        "layer",
        """Get the guideline's parent layer object.

        This property is read-only.

        :return: The :class:`BaseLayer` instance containing the guideline
            or :obj:`None`.

        Example::

            >>> layer = guideline.layer

        """,
    )

    def _get_layer(self) -> Optional[BaseLayer]:
        if self._glyph is None:
            return None
        return self.glyph.layer

    # Font

    _font: Optional[Callable[[], BaseFont]] = None

    font: dynamicProperty = dynamicProperty(
        "font",
        """Get the guideline's parent font object.

        This property is read-only.

        :return: The :class:`BaseFont` instance containing the guideline
            or :obj:`None`.

        Example::

            >>> font = guideline.font

        """,
    )

    def _get_font(self) -> Optional[BaseFont]:
        if self._font is not None:
            return self._font()
        elif self._glyph is not None:
            return self.glyph.font
        return None

    def _set_font(
        self, font: Optional[Union[BaseFont, Callable[[], BaseFont]]]
    ) -> None:
        if self._font is not None:
            raise AssertionError("font for guideline already set")
        if self._glyph is not None:
            raise AssertionError("glyph for guideline already set")
        if font is not None:
            font = reference(font)
        self._font = font

    # --------
    # Position
    # --------

    # x

    x: dynamicProperty = dynamicProperty(
        "base_x",
        """Get or set the guideline's x-coordinate.

        The value must be an :class:`int` or a :class:`flat`.

        :return: An :class:`int` or a :class:`flat` representing the
            x-coordinate of the guideline.

        Example::

            >>> guideline.x
            100
            >>> guideline.x = 101

        """,
    )

    def _get_base_x(self) -> IntFloatType:
        value = self._get_x()
        if value is None:
            return 0
        value = normalizers.normalizeX(value)
        return value

    def _set_base_x(self, value: IntFloatType) -> None:
        if value is None:
            value = 0
        else:
            value = normalizers.normalizeX(value)
        self._set_x(value)

    def _get_x(self) -> IntFloatType:
        """Get the native guideline's x-coordinate.

        This is the environment implementation of the :attr:`BaseGuideline.x` property
        getter.

        :return: An :class:`int` or a :class:`flat` representing the
            x-coordinate of the guideline. The value will be normalized
            with :func:`normalizers.normalizeX`.
        :raises NotImplementedError: If the method has not been overridden by a
            subclass.

        .. important::

            Subclasses must override this method.

        """
        self.raiseNotImplementedError()

    def _set_x(self, value: IntFloatType) -> None:
        """Set the native guideline's x-coordinate.

        This is the environment implementation of the :attr:`BaseGuideline.x` property
        setter.

        :param value: The x-coordinate to set as an :class:`int` or a :class:`float`.
            The value will have been normalized with :func:`normalizers.normalizeX`.
        :raises NotImplementedError: If the method has not been overridden by a
            subclass.

        .. important::

            Subclasses must override this method.

        """
        self.raiseNotImplementedError()

    # y

    y: dynamicProperty = dynamicProperty(
        "base_y",
        """Get or set the guideline's y-coordinate.

        The value must be an :class:`int` or a :class:`flat`.

        :return: An :class:`int` or a :class:`flat` representing the
            y-coordinate of the guideline.

        Example::

            >>> guideline.y
            100
            >>> guideline.y = 101

        """,
    )

    def _get_base_y(self) -> IntFloatType:
        value = self._get_y()
        if value is None:
            return 0
        value = normalizers.normalizeY(value)
        return value

    def _set_base_y(self, value: IntFloatType) -> None:
        if value is None:
            value = 0
        else:
            value = normalizers.normalizeY(value)
        self._set_y(value)

    def _get_y(self) -> IntFloatType:
        """Get the native guideline's y-coordinate.

        This is the environment implementation of the :attr:`BaseGuideline.y` property
        getter.

        :return: An :class:`int` or a :class:`flat` representing the
            y-coordinate of the guideline. The value will be normalized
            with :func:`normalizers.normalizeY`.
        :raises NotImplementedError: If the method has not been overridden by a
            subclass.

        .. important::

            Subclasses must override this method.

        """
        self.raiseNotImplementedError()

    def _set_y(self, value: IntFloatType) -> None:
        """Set the native guideline's y-coordinate.

        This is the environment implementation of the :attr:`BaseGuideline.y` property
        setter.

        :param value: The y-coordinate to set as an :class:`int` or a :class:`float`.
            The value will have been normalized with :func:`normalizers.normalizeY`.
        :raises NotImplementedError: If the method has not been overridden by a
            subclass.

        .. important::

            Subclasses must override this method.

        """
        self.raiseNotImplementedError()

    # angle

    angle: dynamicProperty = dynamicProperty(
        "base_angle",
        """Get or set the guideline's angle.

        The value must be :class:`int`, :class:`float` or :obj:`None`.
        If set to :obj:`None`, the angle is automatically derived based on
        the guideline's :attr:`x` and :attr:`y` values:

        - If both :attr:`x` and :attr:`y` are 0, the angle defaults to ``0.0``.
        - If :attr:`x` is 0 and :attr:`y` is not, the angle is ``90.0``.
        - If :attr:`y` is 0 and :attr:`x` is not, the angle is ``0.0``.

        :return: A :class:`float` representing the angle of the guideline.

        Example::

            >>> guideline.angle
            45.0
            >>> guideline.angle = 90

        """,
    )

    def _get_base_angle(self) -> float:
        value = self._get_angle()
        if value is None:
            if self._get_x() != 0 and self._get_y() != 0:
                value = 0
            elif self._get_x() != 0 and self._get_y() == 0:
                value = 90
            elif self._get_x() == 0 and self._get_y() != 0:
                value = 0
            else:
                value = 0
        value = normalizers.normalizeRotationAngle(value)
        return value

    def _set_base_angle(self, value: Optional[IntFloatType]) -> None:
        if value is None:
            if self._get_x() != 0 and self._get_y() != 0:
                value = 0
            elif self._get_x() != 0 and self._get_y() == 0:
                value = 90
            elif self._get_x() == 0 and self._get_y() != 0:
                value = 0
            else:
                value = 0
        value = normalizers.normalizeRotationAngle(value)
        self._set_angle(value)

    def _get_angle(self) -> Optional[IntFloatType]:
        """Get the native guideline's angle.

        This is the environment implementation of the :attr:`BaseGuideline.angle`
        property getter.

        :return: An :class:`int` or a :class:`float` representing the angle of
            the guideline, or :obj:`None`. The value will be normalized
            with :func:`normalizers.normalizeRotationAngle`.
        :raises NotImplementedError: If the method has not been overridden by a
            subclass.

        .. important::

            Subclasses must override this method.

        """
        self.raiseNotImplementedError()

    def _set_angle(self, value: Optional[float]) -> None:
        """Set the native guideline's angle.

        This is the environment implementation of the :attr:`BaseGuideline.angle`
        property setter.

        :param value: The angle to set as an :class:`int` or a :class:`float`,
            or :obj:`None`. The value will have been normalized
            with :func:`normalizers.normalizeRotationAngle`.
        :raises NotImplementedError: If the method has not been overridden by a
            subclass.

        .. important::

            Subclasses must override this method.

        """
        self.raiseNotImplementedError()

    # --------------
    # Identification
    # --------------

    # index

    index: dynamicProperty = dynamicProperty(
        "base_index",
        """Get the guideline's index.

        This property is read-only.

        :return: An :class:`int` representing the index of the guideline within
            the ordered list of the parent glyph's guidelines.

        Example::

            >>> guideline.index
            0

        """,
    )

    def _get_base_index(self) -> Optional[int]:
        value = self._get_index()
        value = normalizers.normalizeIndex(value)
        return value

    def _get_index(self) -> Optional[int]:
        """Get the native guideline's index.

        This is the environment implementation of the :attr:`BaseGuideline.index`
        property getter.

        :return: An :class:`int` representing the index of the guideline within
            the ordered list of the parent glyph's guidelines. The value will be
            normalized with :func:`normalizers.normalizeIndex`.

        .. note::

            Subclasses may override this method.

        """
        glyph = self.glyph
        if glyph is not None:
            parent = glyph
        else:
            parent = self.font
        if parent is None:
            return None
        return parent.guidelines.index(self)

    # name

    name: dynamicProperty = dynamicProperty(
        "base_name",
        """Get or set the guideline's name.

        The value must be a :class:`str` or :obj: `None`.

        :return: A :class:`str` representing the name of the guideline, or :obj:`None`.

            >>> guideline.name
            'my guideline'
            >>> guideline.name = None

        """,
    )

    def _get_base_name(self) -> Optional[str]:
        value = self._get_name()
        if value is not None:
            value = normalizers.normalizeGuidelineName(value)
        return value

    def _set_base_name(self, value: Optional[str]) -> None:
        if value is not None:
            value = normalizers.normalizeGuidelineName(value)
        self._set_name(value)

    def _get_name(self) -> Optional[str]:
        """Get the native guideline's name.

        This is the environment implementation of the :attr:`BaseGuideline.name`
        property getter.

        :return: A :class:`str` representing the name of the guideline,
            or :obj:`None`. The value will have been normalized
            with :func:`normalizers.normalizeGuidelineName`.
        :raises NotImplementedError: If the method has not been overridden by a
            subclass.

        .. important::

            Subclasses must override this method.

        """
        self.raiseNotImplementedError()

    def _set_name(self, value: Optional[str]) -> None:
        """Set the native guideline's name.

        This is the environment implementation of the :attr:`BaseGuideline.name`
        property setter.

        :param value: The name to set as a :class:`str` or :obj:`None`. The
            value will have been normalized
            with :func:`normalizers.normalizeGuidelineName`.
        :raises NotImplementedError: If the method has not been overridden by a
            subclass.

        .. important::

            Subclasses must override this method.

        """
        self.raiseNotImplementedError()

    # color

    color: dynamicProperty = dynamicProperty(
        "base_color",
        """Get or set the guideline's color.

        The value must be a :ref:`type-color` or :obj:`None`.

        :return: A :class:`Color` instance representing the color of the guideline,
            or :obj:`None`.

        Example::

            >>> guideline.color
            None
            >>> guideline.color = (1, 0, 0, 0.5)

        """,
    )

<<<<<<< HEAD
    def _get_base_color(self) -> Optional[QuadrupleType[float]]:
=======
    def _get_base_color(self) -> Optional[Color]:
>>>>>>> 907ad0da
        value = self._get_color()
        if value is not None:
            value = Color(value)
        return value

    def _set_base_color(
        self, value: Optional[QuadrupleCollectionType[IntFloatType]]
    ) -> None:
        if value is not None:
            value = normalizers.normalizeColor(value)
        self._set_color(value)

<<<<<<< HEAD
    def _get_color(self) -> Optional[QuadrupleType[float]]:
        """ "Get the native guideline's color.
=======
    def _get_color(self) -> Optional[QuadrupleCollectionType[IntFloatType]]:
        """Get the native guideline's color.
>>>>>>> 907ad0da

        This is the environment implementation of the :attr:`BaseGuideline.color`
        property getter.

        :return: A :ref:`type-color` representing the color of the guideline,
            or :obj:`None`. The value will be normalized
            with :func:`normalizers.normalizeColor`.
        :raises NotImplementedError: If the method has not been overridden by a
            subclass.

        .. important::

            Subclasses must override this method.

        """
        self.raiseNotImplementedError()

    def _set_color(self, value: Optional[QuadrupleType[float]]) -> None:
        """Set the native guideline's color.

        This is the environment implementation of the :attr:`BaseGuideline.color`
        property setter.

        :param value: The :ref:`type-color` to set for the guideline or :obj:`None`.
            The value will have been normalized with :func:`normalizers.normalizeColor`.
        :raises NotImplementedError: If the method has not been overridden by a
            subclass.

        .. important::

            Subclasses must override this method.

        """
        self.raiseNotImplementedError()

    # --------------
    # Transformation
    # --------------

    def _transformBy(
        self, matrix: SextupleCollectionType[IntFloatType], **kwargs: Any
    ) -> None:
        r"""Transform the native guideline according to the given matrix.

        This is the environment implementation of :meth:`BaseGuideline.transformBy`.

        :param matrix: The :ref:`type-transformation` to apply. The value will
             be normalized with :func:`normalizers.normalizeTransformationMatrix`.
        :param \**kwargs: Additional keyword arguments.

        .. note::

            Subclasses may override this method.

        """
        t = transform.Transform(*matrix)
        # coordinates
        x, y = t.transformPoint((self.x, self.y))
        self.x = x
        self.y = y
        # angle
        angle = math.radians(-self.angle)
        dx = math.cos(angle)
        dy = math.sin(angle)
        tdx, tdy = t.transformPoint((dx, dy))
        ta = math.atan2(tdy - t[5], tdx - t[4])
        self.angle = -math.degrees(ta)

    # -------------
    # Interpolation
    # -------------

    compatibilityReporterClass = GuidelineCompatibilityReporter

    def isCompatible(
        self, other: BaseGuideline, cls=None
    ) -> Tuple[bool, GuidelineCompatibilityReporter]:
        """Evaluate interpolation compatibility with another guideline.

        :param other: The other :class:`BaseGuideline` instance to check
            compatibility with.
        :return: A :class:`tuple` where the first element is a :class:`bool`
            indicating compatibility, and the second element is
            a :class:`fontParts.base.compatibility.GuidelineCompatibilityReporter`
            instance.

        Example::

            >>> compatible, report = self.isCompatible(otherGuideline)
            >>> compatible
            True
            >>> compatible
            [Warning] Guideline: "xheight" + "cap_height"
            [Warning] Guideline: "xheight" has name xheight | "cap_height" has
                                  name cap_height

        """
        return super(BaseGuideline, self).isCompatible(other, BaseGuideline)

    def _isCompatible(
        self, other: BaseGuideline, reporter: GuidelineCompatibilityReporter
    ) -> None:
        """Evaluate interpolation compatibility with another native guideline.

        This is the environment implementation of :meth:`BaseGuideline.isCompatible`.

        :param other: The other :class:`BaseGuideline` instance to check
            compatibility with.
        :param reporter: An object used to report compatibility issues.

        .. note::

            Subclasses may override this method.

        """
        guideline1 = self
        guideline2 = other
        # guideline names
        if guideline1.name != guideline2.name:
            reporter.nameDifference = True
            reporter.warning = True

    # -------------
    # Normalization
    # -------------

    def round(self) -> None:
        """Round the guideline's coordinate.

        This applies to:

        - :attr:`x`
        - :attr:`y

        It does not apply to :attr:`angle`.

        Example::`

            >>> guideline.round()


        """
        self._round()

    def _round(self, **kwargs: Any) -> None:
        r"""Round the native guideline's coordinate.

        This is the environment implementation of :meth:`BaseGuideline.round`.

        :param \**kwargs: Additional keyword arguments.

        .. note::

            Subclasses may override this method.

        """
        self.x = normalizers.normalizeVisualRounding(self.x)
        self.y = normalizers.normalizeVisualRounding(self.y)<|MERGE_RESOLUTION|>--- conflicted
+++ resolved
@@ -535,11 +535,7 @@
         """,
     )
 
-<<<<<<< HEAD
     def _get_base_color(self) -> Optional[QuadrupleType[float]]:
-=======
-    def _get_base_color(self) -> Optional[Color]:
->>>>>>> 907ad0da
         value = self._get_color()
         if value is not None:
             value = Color(value)
@@ -552,13 +548,8 @@
             value = normalizers.normalizeColor(value)
         self._set_color(value)
 
-<<<<<<< HEAD
     def _get_color(self) -> Optional[QuadrupleType[float]]:
-        """ "Get the native guideline's color.
-=======
-    def _get_color(self) -> Optional[QuadrupleCollectionType[IntFloatType]]:
         """Get the native guideline's color.
->>>>>>> 907ad0da
 
         This is the environment implementation of the :attr:`BaseGuideline.color`
         property getter.
