from __future__ import annotations
from typing import TYPE_CHECKING, Any, Callable, Optional, Union, List, Tuple
import math
from fontTools.misc import transform
from fontParts.base.base import (
    BaseObject,
    TransformationMixin,
    InterpolationMixin,
    SelectionMixin,
    PointPositionMixin,
    IdentifierMixin,
    dynamicProperty,
    reference,
)
from fontParts.base import normalizers
from fontParts.base.compatibility import GuidelineCompatibilityReporter
from fontParts.base.color import Color
from fontParts.base.deprecated import DeprecatedGuideline, RemovedGuideline
from fontParts.base.annotations import (
    QuadrupleType,
    QuadrupleCollectionType,
    SextupleCollectionType,
    IntFloatType,
)

if TYPE_CHECKING:
    from fontParts.base.font import BaseFont
    from fontParts.base.layer import BaseLayer
    from fontParts.base.glyph import BaseGlyph


class BaseGuideline(
    BaseObject,
    TransformationMixin,
    DeprecatedGuideline,
    RemovedGuideline,
    PointPositionMixin,
    InterpolationMixin,
    IdentifierMixin,
    SelectionMixin,
):
    """Represent the basis for a guideline object.

    This object is almost always created with :meth:`BaseGlyph.appendGuideline`.
    An orphan guideline can be created like this::

        >>> guideline = RGuideline()

    """

    copyAttributes: Tuple[str, ...] = ("x", "y", "angle", "name", "color")

    def _reprContents(self) -> List[str]:
        contents = []
        if self.name is not None:
            contents.append(f"'{self.name}'")
        if self.layer is not None:
            contents.append(f"('{self.layer.name}')")
        return contents

    # -------
    # Parents
    # -------

    # Glyph

    _glyph: Optional[Callable[[], BaseGlyph]] = None

    glyph: dynamicProperty = dynamicProperty(
        "glyph",
        """Get or set the guideline's parent glyph object.

        The value must be a :class:`BaseGlyph` instance or :obj:`None`.

        :return: The :class:`BaseGlyph` instance containing the guideline
            or :obj:`None`.
        :raises AssertionError: If attempting to set the glyph when it
            has already been set.

        Example::

            >>> glyph = guideline.glyph

        """,
    )

    def _get_glyph(self) -> Optional[BaseGlyph]:
        if self._glyph is None:
            return None
        return self._glyph()

    def _set_glyph(
        self, glyph: Optional[Union[BaseGlyph, Callable[[], BaseGlyph]]]
    ) -> None:
        if self._font is not None:
            raise AssertionError("font for guideline already set")
        if self._glyph is not None:
            raise AssertionError("glyph for guideline already set")
        if glyph is not None:
            glyph = reference(glyph)
        self._glyph = glyph

    # Layer

    layer: dynamicProperty = dynamicProperty(
        "layer",
        """Get the guideline's parent layer object.

        This property is read-only.

        :return: The :class:`BaseLayer` instance containing the guideline
            or :obj:`None`.

        Example::

            >>> layer = guideline.layer

        """,
    )

    def _get_layer(self) -> Optional[BaseLayer]:
        if self._glyph is None:
            return None
        return self.glyph.layer

    # Font

    _font: Optional[Callable[[], BaseFont]] = None

    font: dynamicProperty = dynamicProperty(
        "font",
        """Get the guideline's parent font object.

        This property is read-only.

        :return: The :class:`BaseFont` instance containing the guideline
            or :obj:`None`.

        Example::

            >>> font = guideline.font

        """,
    )

    def _get_font(self) -> Optional[BaseFont]:
        if self._font is not None:
            return self._font()
        elif self._glyph is not None:
            return self.glyph.font
        return None

    def _set_font(
        self, font: Optional[Union[BaseFont, Callable[[], BaseFont]]]
    ) -> None:
        if self._font is not None:
            raise AssertionError("font for guideline already set")
        if self._glyph is not None:
            raise AssertionError("glyph for guideline already set")
        if font is not None:
            font = reference(font)
        self._font = font

    # --------
    # Position
    # --------

    # x

    x: dynamicProperty = dynamicProperty(
        "base_x",
        """Get or set the guideline's x-coordinate.

        The value must be an :class:`int` or a :class:`flat`.

        :return: An :class:`int` or a :class:`flat` representing the
            x-coordinate of the guideline.

        Example::

            >>> guideline.x
            100
            >>> guideline.x = 101

        """,
    )

    def _get_base_x(self) -> IntFloatType:
        value = self._get_x()
        if value is None:
            return 0
        value = normalizers.normalizeX(value)
        return value

    def _set_base_x(self, value: IntFloatType) -> None:
        if value is None:
            value = 0
        else:
            value = normalizers.normalizeX(value)
        self._set_x(value)

    def _get_x(self) -> IntFloatType:
        """Get the native guideline's x-coordinate.

        This is the environment implementation of the :attr:`BaseGuideline.x` property
        getter.

        :return: An :class:`int` or a :class:`flat` representing the
            x-coordinate of the guideline. The value will be normalized
            with :func:`normalizers.normalizeX`.
        :raises NotImplementedError: If the method has not been overridden by a
            subclass.

        .. important::

            Subclasses must override this method.

        """
        self.raiseNotImplementedError()

    def _set_x(self, value: IntFloatType) -> None:
        """Set the native guideline's x-coordinate.

        This is the environment implementation of the :attr:`BaseGuideline.x` property
        setter.

        :param value: The x-coordinate to set as an :class:`int` or a :class:`float`.
            The value will have been normalized with :func:`normalizers.normalizeX`.
        :raises NotImplementedError: If the method has not been overridden by a
            subclass.

        .. important::

            Subclasses must override this method.

        """
        self.raiseNotImplementedError()

    # y

    y: dynamicProperty = dynamicProperty(
        "base_y",
        """Get or set the guideline's y-coordinate.

        The value must be an :class:`int` or a :class:`flat`.

        :return: An :class:`int` or a :class:`flat` representing the
            y-coordinate of the guideline.

        Example::

            >>> guideline.y
            100
            >>> guideline.y = 101

        """,
    )

    def _get_base_y(self) -> IntFloatType:
        value = self._get_y()
        if value is None:
            return 0
        value = normalizers.normalizeY(value)
        return value

    def _set_base_y(self, value: IntFloatType) -> None:
        if value is None:
            value = 0
        else:
            value = normalizers.normalizeY(value)
        self._set_y(value)

    def _get_y(self) -> IntFloatType:
        """Get the native guideline's y-coordinate.

        This is the environment implementation of the :attr:`BaseGuideline.y` property
        getter.

        :return: An :class:`int` or a :class:`flat` representing the
            y-coordinate of the guideline. The value will be normalized
            with :func:`normalizers.normalizeY`.
        :raises NotImplementedError: If the method has not been overridden by a
            subclass.

        .. important::

            Subclasses must override this method.

        """
        self.raiseNotImplementedError()

    def _set_y(self, value: IntFloatType) -> None:
        """Set the native guideline's y-coordinate.

        This is the environment implementation of the :attr:`BaseGuideline.y` property
        setter.

        :param value: The y-coordinate to set as an :class:`int` or a :class:`float`.
            The value will have been normalized with :func:`normalizers.normalizeY`.
        :raises NotImplementedError: If the method has not been overridden by a
            subclass.

        .. important::

            Subclasses must override this method.

        """
        self.raiseNotImplementedError()

    # angle

    angle: dynamicProperty = dynamicProperty(
        "base_angle",
        """Get or set the guideline's angle.

        The value must be :class:`int`, :class:`float` or :obj:`None`.
        If set to :obj:`None`, the angle is automatically derived based on
        the guideline's :attr:`x` and :attr:`y` values:

        - If both :attr:`x` and :attr:`y` are 0, the angle defaults to ``0.0``.
        - If :attr:`x` is 0 and :attr:`y` is not, the angle is ``90.0``.
        - If :attr:`y` is 0 and :attr:`x` is not, the angle is ``0.0``.

        :return: A :class:`float` representing the angle of the guideline.

        Example::

            >>> guideline.angle
            45.0
            >>> guideline.angle = 90

        """,
    )

    def _get_base_angle(self) -> float:
        value = self._get_angle()
        if value is None:
            if self._get_x() != 0 and self._get_y() != 0:
                value = 0
            elif self._get_x() != 0 and self._get_y() == 0:
                value = 90
            elif self._get_x() == 0 and self._get_y() != 0:
                value = 0
            else:
                value = 0
        value = normalizers.normalizeRotationAngle(value)
        return value

    def _set_base_angle(self, value: Optional[IntFloatType]) -> None:
        if value is None:
            if self._get_x() != 0 and self._get_y() != 0:
                value = 0
            elif self._get_x() != 0 and self._get_y() == 0:
                value = 90
            elif self._get_x() == 0 and self._get_y() != 0:
                value = 0
            else:
                value = 0
        value = normalizers.normalizeRotationAngle(value)
        self._set_angle(value)

    def _get_angle(self) -> Optional[IntFloatType]:
        """Get the native guideline's angle.

        This is the environment implementation of the :attr:`BaseGuideline.angle`
        property getter.

        :return: An :class:`int` or a :class:`float` representing the angle of
            the guideline, or :obj:`None`. The value will be normalized
            with :func:`normalizers.normalizeRotationAngle`.
        :raises NotImplementedError: If the method has not been overridden by a
            subclass.

        .. important::

            Subclasses must override this method.

        """
        self.raiseNotImplementedError()

    def _set_angle(self, value: Optional[float]) -> None:
        """Set the native guideline's angle.

        This is the environment implementation of the :attr:`BaseGuideline.angle`
        property setter.

        :param value: The angle to set as an :class:`int` or a :class:`float`,
            or :obj:`None`. The value will have been normalized
            with :func:`normalizers.normalizeRotationAngle`.
        :raises NotImplementedError: If the method has not been overridden by a
            subclass.

        .. important::

            Subclasses must override this method.

        """
        self.raiseNotImplementedError()

    # --------------
    # Identification
    # --------------

    # index

    index: dynamicProperty = dynamicProperty(
        "base_index",
        """Get the guideline's index.

        This property is read-only.

        :return: An :class:`int` representing the index of the guideline within
            the ordered list of the parent glyph's guidelines.

        Example::

            >>> guideline.index
            0

        """,
    )

    def _get_base_index(self) -> Optional[int]:
        value = self._get_index()
        value = normalizers.normalizeIndex(value)
        return value

    def _get_index(self) -> Optional[int]:
        """Get the native guideline's index.

        This is the environment implementation of the :attr:`BaseGuideline.index`
        property getter.

        :return: An :class:`int` representing the index of the guideline within
            the ordered list of the parent glyph's guidelines. The value will be
            normalized with :func:`normalizers.normalizeIndex`.

        .. note::

            Subclasses may override this method.

        """
        glyph = self.glyph
        if glyph is not None:
            parent = glyph
        else:
            parent = self.font
        if parent is None:
            return None
        return parent.guidelines.index(self)

    # name

    name: dynamicProperty = dynamicProperty(
        "base_name",
        """Get or set the guideline's name.

        The value must be a :class:`str` or :obj: `None`.

        :return: A :class:`str` representing the name of the guideline, or :obj:`None`.

            >>> guideline.name
            'my guideline'
            >>> guideline.name = None

        """,
    )

    def _get_base_name(self) -> Optional[str]:
        value = self._get_name()
        if value is not None:
            value = normalizers.normalizeGuidelineName(value)
        return value

    def _set_base_name(self, value: Optional[str]) -> None:
        if value is not None:
            value = normalizers.normalizeGuidelineName(value)
        self._set_name(value)

    def _get_name(self) -> Optional[str]:
        """Get the native guideline's name.

        This is the environment implementation of the :attr:`BaseGuideline.name`
        property getter.

        :return: A :class:`str` representing the name of the guideline,
            or :obj:`None`. The value will have been normalized
            with :func:`normalizers.normalizeGuidelineName`.
        :raises NotImplementedError: If the method has not been overridden by a
            subclass.

        .. important::

            Subclasses must override this method.

        """
        self.raiseNotImplementedError()

    def _set_name(self, value: Optional[str]) -> None:
        """Set the native guideline's name.

        This is the environment implementation of the :attr:`BaseGuideline.name`
        property setter.

        :param value: The name to set as a :class:`str` or :obj:`None`. The
            value will have been normalized
            with :func:`normalizers.normalizeGuidelineName`.
        :raises NotImplementedError: If the method has not been overridden by a
            subclass.

        .. important::

            Subclasses must override this method.

        """
        self.raiseNotImplementedError()

    # color

    color: dynamicProperty = dynamicProperty(
        "base_color",
        """Get or set the guideline's color.

        The value must be a :ref:`type-color` or :obj:`None`.

        :return: A :class:`Color` instance representing the color of the guideline,
            or :obj:`None`.

        Example::

            >>> guideline.color
            None
            >>> guideline.color = (1, 0, 0, 0.5)

        """,
    )

    def _get_base_color(self) -> Optional[Color]:
        value = self._get_color()
        if value is not None:
            value = Color(value)
        return value

    def _set_base_color(
<<<<<<< HEAD
        self, value: Optional[QuadrupleCollectionType[IntFloatType]]
=======
            self,
            value: Optional[QuadrupleCollectionType[IntFloatType]]
>>>>>>> 26e7aba2
    ) -> None:
        if value is not None:
            value = normalizers.normalizeColor(value)
        self._set_color(value)

    def _get_color(self) -> Optional[QuadrupleCollectionType[IntFloatType]]:
        """Get the native guideline's color.

        This is the environment implementation of the :attr:`BaseGuideline.color`
        property getter.

        :return: A :ref:`type-color` representing the color of the guideline,
            or :obj:`None`. The value will be normalized
            with :func:`normalizers.normalizeColor`.
        :raises NotImplementedError: If the method has not been overridden by a
            subclass.

        .. important::

            Subclasses must override this method.

        """
        self.raiseNotImplementedError()

    def _set_color(self, value: Optional[QuadrupleType[float]]) -> None:
        """Set the native guideline's color.

        This is the environment implementation of the :attr:`BaseGuideline.color`
        property setter.

        :param value: The :ref:`type-color` to set for the guideline or :obj:`None`.
            The value will have been normalized with :func:`normalizers.normalizeColor`.
        :raises NotImplementedError: If the method has not been overridden by a
            subclass.

        .. important::

            Subclasses must override this method.

        """
        self.raiseNotImplementedError()

    # --------------
    # Transformation
    # --------------

    def _transformBy(
        self, matrix: SextupleCollectionType[IntFloatType], **kwargs: Any
    ) -> None:
        r"""Transform the native guideline according to the given matrix.

        This is the environment implementation of :meth:`BaseGuideline.transformBy`.

        :param matrix: The :ref:`type-transformation` to apply. The value will
             be normalized with :func:`normalizers.normalizeTransformationMatrix`.
        :param \**kwargs: Additional keyword arguments.

        .. note::

            Subclasses may override this method.

        """
        t = transform.Transform(*matrix)
        # coordinates
        x, y = t.transformPoint((self.x, self.y))
        self.x = x
        self.y = y
        # angle
        angle = math.radians(-self.angle)
        dx = math.cos(angle)
        dy = math.sin(angle)
        tdx, tdy = t.transformPoint((dx, dy))
        ta = math.atan2(tdy - t[5], tdx - t[4])
        self.angle = -math.degrees(ta)

    # -------------
    # Interpolation
    # -------------

    compatibilityReporterClass = GuidelineCompatibilityReporter

    def isCompatible(
        self, other: BaseGuideline, cls=None
    ) -> Tuple[bool, GuidelineCompatibilityReporter]:
        """Evaluate interpolation compatibility with another guideline.

        :param other: The other :class:`BaseGuideline` instance to check
            compatibility with.
        :return: A :class:`tuple` where the first element is a :class:`bool`
            indicating compatibility, and the second element is
            a :class:`fontParts.base.compatibility.GuidelineCompatibilityReporter`
            instance.

        Example::

            >>> compatible, report = self.isCompatible(otherGuideline)
            >>> compatible
            True
            >>> compatible
            [Warning] Guideline: "xheight" + "cap_height"
            [Warning] Guideline: "xheight" has name xheight | "cap_height" has
                                  name cap_height

        """
        return super(BaseGuideline, self).isCompatible(other, BaseGuideline)

    def _isCompatible(
        self, other: BaseGuideline, reporter: GuidelineCompatibilityReporter
    ) -> None:
        """Evaluate interpolation compatibility with another native guideline.

        This is the environment implementation of :meth:`BaseGuideline.isCompatible`.

        :param other: The other :class:`BaseGuideline` instance to check
            compatibility with.
        :param reporter: An object used to report compatibility issues.

        .. note::

            Subclasses may override this method.

        """
        guideline1 = self
        guideline2 = other
        # guideline names
        if guideline1.name != guideline2.name:
            reporter.nameDifference = True
            reporter.warning = True

    # -------------
    # Normalization
    # -------------

    def round(self) -> None:
        """Round the guideline's coordinate.

        This applies to:

        - :attr:`x`
        - :attr:`y

        It does not apply to :attr:`angle`.

        Example::`

            >>> guideline.round()


        """
        self._round()

    def _round(self, **kwargs: Any) -> None:
        r"""Round the native guideline's coordinate.

        This is the environment implementation of :meth:`BaseGuideline.round`.

        :param \**kwargs: Additional keyword arguments.

        .. note::

            Subclasses may override this method.

        """
        self.x = normalizers.normalizeVisualRounding(self.x)
        self.y = normalizers.normalizeVisualRounding(self.y)<|MERGE_RESOLUTION|>--- conflicted
+++ resolved
@@ -542,12 +542,8 @@
         return value
 
     def _set_base_color(
-<<<<<<< HEAD
-        self, value: Optional[QuadrupleCollectionType[IntFloatType]]
-=======
             self,
             value: Optional[QuadrupleCollectionType[IntFloatType]]
->>>>>>> 26e7aba2
     ) -> None:
         if value is not None:
             value = normalizers.normalizeColor(value)
